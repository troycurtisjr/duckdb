# name: test/sql/function/timestamp/test_icu_datepart.test
# description: Test moving ICU date part functions
# group: [timestamp]

require icu

statement ok
SET TimeZone = 'America/Los_Angeles';

statement ok
CREATE TABLE timestamps AS SELECT ts::TIMESTAMPTZ AS ts, part FROM (VALUES
	('0044-03-13 (BC) 10:33:41.987654+01', 'era'),
	('1962-07-31 12:20:48.123456+00', 'epoch'),
	('2021-01-01 00:00:00+00', 'year'),
	('2021-02-02 00:00:00+00', 'month'),
	('2021-11-26 10:15:13.123456+00', 'microsecond'),
	('2021-11-15 02:30:00-08', 'hour'),
	('2021-11-15 02:30:00-07', 'minute'),
	('2021-12-25 00:00:00+02', 'day')
) tbl(ts, part);

query II
SELECT year(ts), year(ts::TIMESTAMP) FROM timestamps;
----
44	-43
1962	1962
2020	2021
2021	2021
2021	2021
2021	2021
2021	2021
2021	2021

query II
SELECT month(ts), month(ts::TIMESTAMP) FROM timestamps;
----
3	3
7	7
12	1
2	2
11	11
11	11
11	11
12	12

query II
SELECT day(ts), day(ts::TIMESTAMP) FROM timestamps;
----
15	13
31	31
31	1
1	2
26	26
15	15
15	15
24	24

query II
SELECT decade(ts), decade(ts::TIMESTAMP) FROM timestamps;
----
4	-4
196	196
202	202
202	202
202	202
202	202
202	202
202	202

query II
SELECT century(ts), century(ts::TIMESTAMP) FROM timestamps;
----
-1	-1
20	20
21	21
21	21
21	21
21	21
21	21
21	21

query II
SELECT millennium(ts), millennium(ts::TIMESTAMP) FROM timestamps;
----
-1	-1
2	2
3	3
3	3
3	3
3	3
3	3
3	3

# ICU loses accuracy far from the epoch
query II
SELECT microsecond(ts), microsecond(ts::TIMESTAMP) FROM timestamps;
----
43987654	41987654
48123456	48123456
0	0
0	0
13123456	13123456
0	0
0	0
0	0

query II
SELECT millisecond(ts), millisecond(ts::TIMESTAMP) FROM timestamps;
----
43988	41987
48124	48123
0	0
0	0
13123	13123
0	0
0	0
0	0

query II
SELECT second(ts), second(ts::TIMESTAMP) FROM timestamps;
----
43	41
48	48
0	0
0	0
13	13
0	0
0	0
0	0

query II
SELECT minute(ts), minute(ts::TIMESTAMP) FROM timestamps;
----
40	33
20	20
0	0
0	0
15	15
30	30
30	30
0	0

query II
SELECT hour(ts), hour(ts::TIMESTAMP) FROM timestamps;
----
1	9
5	12
16	0
16	0
2	10
2	10
1	9
14	22

query II
SELECT dayofweek(ts), dayofweek(ts::TIMESTAMP) FROM timestamps;
----
3	3
2	2
4	5
1	2
5	5
1	1
1	1
5	5

query II
SELECT isodow(ts), isodow(ts::TIMESTAMP) FROM timestamps;
----
4	3
3	2
5	5
2	2
6	5
2	1
2	1
6	5

query II
SELECT week(ts), week(ts::TIMESTAMP) FROM timestamps;
----
11	11
31	31
53	53
5	5
47	47
46	45
46	45
51	51

query II
SELECT dayofyear(ts), dayofyear(ts::TIMESTAMP) FROM timestamps;
----
74	72
212	212
366	1
32	33
330	330
319	319
319	319
358	358

query II
SELECT quarter(ts), quarter(ts::TIMESTAMP) FROM timestamps;
----
1	1
3	3
4	1
1	1
4	4
4	4
4	4
4	4

query II
SELECT yearweek(ts), yearweek(ts::TIMESTAMP) FROM timestamps;
----
4411	-4289
196231	196231
202053	202153
202105	202105
202147	202147
202146	202145
202146	202145
202151	202151

query II
SELECT epoch(ts), epoch(ts::TIMESTAMP) FROM timestamps;
----
-63517990756	-63517962378
-234211151	-234185951
1609430400	1609459200
1612195200	1612224000
1637892913	1637921713
1636943400	1636972200
1636939800	1636968600
1640354400	1640383200

query III
SELECT date_part(part, ts), date_part(part, ts::TIMESTAMP), part FROM timestamps;
----
0	0	era
-234211151	-234185951	epoch
2020	2021	year
2	2	month
13123456	13123456	microsecond
2	10	hour
30	30	minute
24	24	day


query I
SELECT ERA(ts) FROM timestamps;
----
0
1
1
1
1
1
1
1

query I
SELECT DATE_PART('era', ts) FROM timestamps;
----
0
1
1
1
1
1
1
1

# Beware the ides of March
query I
SELECT DATE_PART('era', '0044-03-15 (BC) 12:00:00'::TIMESTAMPTZ);
----
0

query I
SELECT DATE_PART('timezone', ts) FROM timestamps;
----
-28378
-25200
-28800
-28800
-28800
-28800
-28800
-28800

query I
SELECT DATE_PART('timezone_hour', ts) FROM timestamps;
----
-7
-7
-8
-8
-8
-8
-8
-8

query I
SELECT DATE_PART('timezone_minute', ts) FROM timestamps;
----
0
0
0
0
0
0
0
0

query I
SELECT DATE_PART('timezone', '2021-07-31 00:00:00-07'::TIMESTAMPTZ);
----
-25200

query I
SELECT DATE_PART('timezone_hour', '2021-07-31 00:00:00-07'::TIMESTAMPTZ);
----
-7

<<<<<<< HEAD
query I
SELECT DATE_PART('timezone_minute', '2021-07-31 00:00:00-07'::TIMESTAMPTZ);
----
0
=======
# Multiple extractions
query IIIII
SELECT MAX(EXTRACT(YEAR FROM ts))
	, MAX(EXTRACT(MONTH FROM ts))
	, MAX(EXTRACT(DAY FROM ts))
	, MAX(EXTRACT(DECADE FROM ts))
	, MAX(EXTRACT(CENTURY FROM ts))
FROM timestamps
----
2021	12	31	202	21
>>>>>>> 778b05d9

# Aliases
query II
SELECT dayofmonth(ts), dayofmonth(ts::TIMESTAMP) FROM timestamps;
----
15	13
31	31
31	1
1	2
26	26
15	15
15	15
24	24


query II
SELECT weekday(ts), weekday(ts::TIMESTAMP) FROM timestamps;
----
3	3
2	2
4	5
1	2
5	5
1	1
1	1
5	5

query II
SELECT weekofyear(ts), weekofyear(ts::TIMESTAMP) FROM timestamps;
----
11	11
31	31
53	53
5	5
47	47
46	45
46	45
51	51

#
# Struct parts
#

# Date parts
query II
SELECT DATE_PART(['era', 'year', 'month', 'day'], ts), ts
FROM timestamps
ORDER BY 2
----
{'era': 0, 'year': 44, 'month': 3, 'day': 15}	0044-03-13 (BC) 09:33:41.987654+00
{'era': 1, 'year': 1962, 'month': 7, 'day': 31}	1962-07-31 12:20:48.123456+00
{'era': 1, 'year': 2020, 'month': 12, 'day': 31}	2021-01-01 00:00:00+00
{'era': 1, 'year': 2021, 'month': 2, 'day': 1}	2021-02-02 00:00:00+00
{'era': 1, 'year': 2021, 'month': 11, 'day': 15}	2021-11-15 09:30:00+00
{'era': 1, 'year': 2021, 'month': 11, 'day': 15}	2021-11-15 10:30:00+00
{'era': 1, 'year': 2021, 'month': 11, 'day': 26}	2021-11-26 10:15:13.123456+00
{'era': 1, 'year': 2021, 'month': 12, 'day': 24}	2021-12-24 22:00:00+00

# Time parts
query II
SELECT DATE_PART(['hour', 'minute', 'microsecond', 'timezone_hour'], ts), ts
FROM timestamps
ORDER BY 2
----
{'hour': 1, 'minute': 40, 'microsecond': 43987654, 'timezone_hour': -7}	0044-03-13 (BC) 09:33:41.987654+00
{'hour': 5, 'minute': 20, 'microsecond': 48123456, 'timezone_hour': -7}	1962-07-31 12:20:48.123456+00
{'hour': 16, 'minute': 0, 'microsecond': 0, 'timezone_hour': -8}	2021-01-01 00:00:00+00
{'hour': 16, 'minute': 0, 'microsecond': 0, 'timezone_hour': -8}	2021-02-02 00:00:00+00
{'hour': 1, 'minute': 30, 'microsecond': 0, 'timezone_hour': -8}	2021-11-15 09:30:00+00
{'hour': 2, 'minute': 30, 'microsecond': 0, 'timezone_hour': -8}	2021-11-15 10:30:00+00
{'hour': 2, 'minute': 15, 'microsecond': 13123456, 'timezone_hour': -8}	2021-11-26 10:15:13.123456+00
{'hour': 14, 'minute': 0, 'microsecond': 0, 'timezone_hour': -8}	2021-12-24 22:00:00+00

# Invalid parts
statement error
SELECT DATE_PART(['duck', 'minute', 'microsecond', 'timezone'], ts), ts
FROM timestamps
ORDER BY 2

# Duplicate parts
statement error
SELECT DATE_PART(['era', 'year', 'month', 'era'], ts), ts
FROM timestamps
ORDER BY 2

# Empty parts
statement error
SELECT DATE_PART([], ts) FROM timestamps;

# Null parts
statement error
SELECT DATE_PART(['year', NULL, 'month'], ts) FROM timestamps;

# Non-constant parts
statement error
WITH parts(p) AS (VALUES (['year', 'month', 'day']), (['hour', 'minute', 'microsecond']))
SELECT DATE_PART(p, ts) FROM parts, timestamps;

#  last_day
statement ok
CREATE TABLE februaries AS
SELECT ts::TIMESTAMPTZ AS ts
FROM (VALUES
	('1900-02-12'),
	('1992-02-12'),
	('2000-02-12')
) tbl(ts);

query TTT
SELECT ts, LAST_DAY(ts), LAST_DAY(ts::TIMESTAMP) FROM februaries;
----
1900-02-12 00:00:00+00	1900-02-28	1900-02-28
1992-02-12 00:00:00+00	1992-02-29	1992-02-29
2000-02-12 00:00:00+00	2000-02-29	2000-02-29

query TTT
SELECT ts, LAST_DAY(ts), LAST_DAY(ts::TIMESTAMP) FROM timestamps;
----
0044-03-13 (BC) 09:33:41.987654+00	0044-03-29 (BC)	0044-03-31 (BC)
1962-07-31 12:20:48.123456+00	1962-07-31	1962-07-31
2021-01-01 00:00:00+00	2020-12-31	2021-01-31
2021-02-02 00:00:00+00	2021-02-28	2021-02-28
2021-11-26 10:15:13.123456+00	2021-11-30	2021-11-30
2021-11-15 10:30:00+00	2021-11-30	2021-11-30
2021-11-15 09:30:00+00	2021-11-30	2021-11-30
2021-12-24 22:00:00+00	2021-12-31	2021-12-31<|MERGE_RESOLUTION|>--- conflicted
+++ resolved
@@ -325,12 +325,11 @@
 ----
 -7
 
-<<<<<<< HEAD
 query I
 SELECT DATE_PART('timezone_minute', '2021-07-31 00:00:00-07'::TIMESTAMPTZ);
 ----
 0
-=======
+
 # Multiple extractions
 query IIIII
 SELECT MAX(EXTRACT(YEAR FROM ts))
@@ -341,7 +340,6 @@
 FROM timestamps
 ----
 2021	12	31	202	21
->>>>>>> 778b05d9
 
 # Aliases
 query II
