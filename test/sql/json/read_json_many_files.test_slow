# name: test/sql/json/read_json_many_files.test_slow
# description: Read > 1000 json files (issue #6249)
# group: [json]

require json

statement ok
create table input as select range as a from range(1, 4);

loop i 0 2000

statement ok
copy input to '__TEST_DIR__/input${i}.json';

endloop

<<<<<<< HEAD
=======
query T
select count(*) from read_json_auto('__TEST_DIR__/input*.json');
----
6000

# also test gzipped (issue #6588)
loop i 0 2000

statement ok
copy input to '__TEST_DIR__/input${i}.json.gz';

endloop

>>>>>>> da69aeaa
query T
select count(*) from read_json_auto('__TEST_DIR__/input*.json.gz');
----
6000<|MERGE_RESOLUTION|>--- conflicted
+++ resolved
@@ -14,8 +14,6 @@
 
 endloop
 
-<<<<<<< HEAD
-=======
 query T
 select count(*) from read_json_auto('__TEST_DIR__/input*.json');
 ----
@@ -29,7 +27,6 @@
 
 endloop
 
->>>>>>> da69aeaa
 query T
 select count(*) from read_json_auto('__TEST_DIR__/input*.json.gz');
 ----
