--- conflicted
+++ resolved
@@ -145,7 +145,6 @@
 	return pending_query.Execute();
 }
 
-<<<<<<< HEAD
 py::list TransformNamedParameters(const case_insensitive_map_t<idx_t> &named_param_map, const py::dict &params) {
 	py::list new_params(params.size());
 
@@ -179,10 +178,7 @@
 	return new_params;
 }
 
-DuckDBPyConnection *DuckDBPyConnection::Execute(const string &query, py::object params, bool many) {
-=======
 shared_ptr<DuckDBPyConnection> DuckDBPyConnection::Execute(const string &query, py::object params, bool many) {
->>>>>>> 237ada33
 	if (!connection) {
 		throw ConnectionException("Connection has already been closed");
 	}
