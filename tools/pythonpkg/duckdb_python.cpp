--- conflicted
+++ resolved
@@ -140,25 +140,6 @@
 	    .def("from_df", &PyConnectionWrapper::FromDF, "Create a relation object from the DataFrame in df",
 	         py::arg("df") = py::none(), py::arg("connection") = py::none())
 	    .def("from_arrow", &PyConnectionWrapper::FromArrow, "Create a relation object from an Arrow object",
-<<<<<<< HEAD
-	         py::arg("arrow_object"), py::arg("connection") = py::none())
-	    .def("from_parquet", &PyConnectionWrapper::FromParquet,
-	         "Create a relation object from the Parquet files in file_glob", py::arg("file_glob"),
-	         py::arg("binary_as_string") = false, py::kw_only(), py::arg("file_row_number") = false,
-	         py::arg("filename") = false, py::arg("hive_partitioning") = false, py::arg("union_by_name") = false,
-	         py::arg("connection") = py::none())
-	    .def("from_parquet", &PyConnectionWrapper::FromParquets,
-	         "Create a relation object from the Parquet files in file_globs", py::arg("file_globs"),
-	         py::arg("binary_as_string") = false, py::kw_only(), py::arg("file_row_number") = false,
-	         py::arg("filename") = false, py::arg("hive_partitioning") = false, py::arg("union_by_name") = false,
-	         py::arg("connection") = py::none())
-	    .def("from_substrait", &PyConnectionWrapper::FromSubstrait, "Create a query object from protobuf plan",
-	         py::arg("proto"), py::arg("connection") = py::none())
-        .def("get_substrait", &PyConnectionWrapper::GetSubstrait, "Serialize a query to protobuf", py::arg("query"),
-             py::arg("connection") = py::none(), py::kw_only(), py::arg("enable_optimizer") = true)
-        .def("get_substrait_json", &PyConnectionWrapper::GetSubstraitJSON,
-             "Serialize a query to protobuf on the JSON format", py::arg("query"), py::arg("connection") = py::none(), py::kw_only(), py::arg("enable_optimizer") = true)
-=======
 	         py::arg("arrow_object"), py::arg("connection") = py::none());
 
 	DefineMethod({"query", "sql"}, m, &PyConnectionWrapper::RunQuery,
@@ -181,10 +162,10 @@
 	m.def("from_substrait", &PyConnectionWrapper::FromSubstrait, "Create a query object from protobuf plan",
 	      py::arg("proto"), py::arg("connection") = py::none())
 	    .def("get_substrait", &PyConnectionWrapper::GetSubstrait, "Serialize a query to protobuf", py::arg("query"),
-	         py::arg("connection") = py::none())
+	         py::arg("connection") = py::none(), py::kw_only(), py::arg("enable_optimizer") = true)
 	    .def("get_substrait_json", &PyConnectionWrapper::GetSubstraitJSON,
-	         "Serialize a query to protobuf on the JSON format", py::arg("query"), py::arg("connection") = py::none())
->>>>>>> eb65c593
+	         "Serialize a query to protobuf on the JSON format", py::arg("query"), py::arg("connection") = py::none(),
+	         py::kw_only(), py::arg("enable_optimizer") = true)
 	    .def("get_table_names", &PyConnectionWrapper::GetTableNames, "Extract the required table names from a query",
 	         py::arg("query"), py::arg("connection") = py::none())
 	    .def("description", &PyConnectionWrapper::GetDescription, "Get result set attributes, mainly column names",
@@ -251,10 +232,10 @@
 	      py::arg("query"), py::arg("alias") = "query_relation", py::arg("connection") = py::none());
 	m.def("from_substrait", &DuckDBPyRelation::FromSubstrait, "Creates a query object from the substrait plan",
 	      py::arg("proto"), py::arg("connection") = py::none());
-    m.def("get_substrait", &DuckDBPyRelation::GetSubstrait, "Serialize a query object to protobuf", py::arg("query"),
-        py::arg("connection") = py::none(), py::kw_only(), py::arg("enable_optimizer") = true);
-    m.def("get_substrait_json", &DuckDBPyRelation::GetSubstraitJSON, "Serialize a query object to protobuf",
-        py::arg("query"), py::arg("connection") = py::none(), py::kw_only(), py::arg("enable_optimizer") = true);
+	m.def("get_substrait", &DuckDBPyRelation::GetSubstrait, "Serialize a query object to protobuf", py::arg("query"),
+	      py::arg("connection") = py::none(), py::kw_only(), py::arg("enable_optimizer") = true);
+	m.def("get_substrait_json", &DuckDBPyRelation::GetSubstraitJSON, "Serialize a query object to protobuf",
+	      py::arg("query"), py::arg("connection") = py::none(), py::kw_only(), py::arg("enable_optimizer") = true);
 	m.def("from_substrait_json", &DuckDBPyRelation::FromSubstraitJSON, "Serialize a query object to protobuf",
 	      py::arg("json"), py::arg("connection") = py::none());
 	m.def("from_parquet", &DuckDBPyRelation::FromParquet,
