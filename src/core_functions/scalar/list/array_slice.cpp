--- conflicted
+++ resolved
@@ -48,12 +48,8 @@
 template <typename INPUT_TYPE, typename INDEX_TYPE>
 bool ClampIndex(INDEX_TYPE &index, const INPUT_TYPE &value, const INDEX_TYPE length) {
 	if (index < 0) {
-<<<<<<< HEAD
 		index += 1;
-		if (-index > length) {
-=======
 		if (index < -length) {
->>>>>>> 6536a772
 			return false;
 		}
 		index = length + index;
