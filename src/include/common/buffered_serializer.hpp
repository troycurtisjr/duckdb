//===----------------------------------------------------------------------===//
//                         DuckDB
//
// common/buffered_serializer.hpp
//
//
//===----------------------------------------------------------------------===//

#pragma once

#include "common/serializer.hpp"

namespace duckdb {

#define SERIALIZER_DEFAULT_SIZE 1024

struct BinaryData {
	unique_ptr<data_t[]> data;
	index_t size;
};

class BufferedSerializer : public Serializer {
public:
	//! Serializes to a buffer allocated by the serializer, will expand when
	//! writing past the initial threshold
	BufferedSerializer(index_t maximum_size = SERIALIZER_DEFAULT_SIZE);
	//! Serializes to a provided (owned) data pointer
	BufferedSerializer(unique_ptr<data_t[]> data, index_t size);
	// //! Serializes to a provided non-owned data pointer, bounds on writing are
	// //! not checked
<<<<<<< HEAD
	// BufferedSerializer(uint8_t *data);

	void WriteData(const uint8_t *buffer, uint64_t write_size) override;
=======
	void Write(const_data_ptr_t buffer, index_t write_size) override;
>>>>>>> 988d493e

	//! Retrieves the data after the writing has been completed
	BinaryData GetData() {
		return std::move(blob);
	}

public:
	index_t maximum_size;
	data_ptr_t data;

	BinaryData blob;
};

} // namespace duckdb<|MERGE_RESOLUTION|>--- conflicted
+++ resolved
@@ -28,13 +28,8 @@
 	BufferedSerializer(unique_ptr<data_t[]> data, index_t size);
 	// //! Serializes to a provided non-owned data pointer, bounds on writing are
 	// //! not checked
-<<<<<<< HEAD
-	// BufferedSerializer(uint8_t *data);
 
-	void WriteData(const uint8_t *buffer, uint64_t write_size) override;
-=======
-	void Write(const_data_ptr_t buffer, index_t write_size) override;
->>>>>>> 988d493e
+	void WriteData(const_data_ptr_t buffer, uint64_t write_size) override;
 
 	//! Retrieves the data after the writing has been completed
 	BinaryData GetData() {
