//===----------------------------------------------------------------------===//
//                         DuckDB
//
// duckdb/execution/operator/persistent/base_csv_reader.hpp
//
//
//===----------------------------------------------------------------------===//

#pragma once

#include "duckdb/execution/physical_operator.hpp"
#include "duckdb/parser/parsed_data/copy_info.hpp"
#include "duckdb/function/scalar/strftime_format.hpp"
#include "duckdb/common/types/chunk_collection.hpp"
#include "duckdb/common/enums/file_compression_type.hpp"
#include "duckdb/common/map.hpp"
#include "duckdb/common/queue.hpp"
#include "duckdb/execution/operator/persistent/csv_reader_options.hpp"
#include "duckdb/common/multi_file_reader.hpp"
<<<<<<< HEAD
=======
#include "duckdb/execution/operator/persistent/csv_line_info.hpp"

>>>>>>> da69aeaa
#include <sstream>

namespace duckdb {
struct CopyInfo;
struct CSVFileHandle;
struct FileHandle;
struct StrpTimeFormat;

class FileOpener;
class FileSystem;

enum class ParserMode : uint8_t { PARSING = 0, SNIFFING_DIALECT = 1, SNIFFING_DATATYPES = 2, PARSING_HEADER = 3 };

//! Buffered CSV reader is a class that reads values from a stream and parses them as a CSV file
class BaseCSVReader {
public:
	BaseCSVReader(ClientContext &context, BufferedCSVReaderOptions options,
	              const vector<LogicalType> &requested_types = vector<LogicalType>());
	~BaseCSVReader();

	ClientContext &context;
	FileSystem &fs;
	Allocator &allocator;
	BufferedCSVReaderOptions options;
	vector<LogicalType> return_types;
	vector<string> names;
	MultiFileReaderData reader_data;

	idx_t linenr = 0;
	bool linenr_estimated = false;

	bool row_empty = false;
	idx_t sample_chunk_idx = 0;
	bool jumping_samples = false;
	bool end_of_file_reached = false;
	bool bom_checked = false;

	idx_t bytes_in_chunk = 0;
	double bytes_per_line_avg = 0;

	DataChunk parse_chunk;

	ParserMode mode;

public:
	const string &GetFileName() {
		return options.file_path;
	}
	const vector<string> &GetNames() {
		return names;
	}
	const vector<LogicalType> &GetTypes() {
		return return_types;
	}
<<<<<<< HEAD
=======

	//! Get the 1-indexed global line number for the given local error line
	virtual idx_t GetLineError(idx_t line_error, idx_t buffer_idx) {
		return line_error + 1;
	};

>>>>>>> da69aeaa
	//! Initialize projection indices to select all columns
	void InitializeProjection();

protected:
	//! Initializes the parse_chunk with varchar columns and aligns info with new number of cols
	void InitParseChunk(idx_t num_cols);
	//! Change the date format for the type to the string
	void SetDateFormat(const string &format_specifier, const LogicalTypeId &sql_type);
	//! Try to cast a string value to the specified sql type
	bool TryCastValue(const Value &value, const LogicalType &sql_type);
	//! Try to cast a vector of values to the specified sql type
	bool TryCastVector(Vector &parse_chunk_col, idx_t size, const LogicalType &sql_type);

	//! Adds a value to the current row
	void AddValue(string_t str_val, idx_t &column, vector<idx_t> &escape_positions, bool has_quotes,
	              idx_t buffer_idx = 0);
	//! Adds a row to the insert_chunk, returns true if the chunk is filled as a result of this row being added
	bool AddRow(DataChunk &insert_chunk, idx_t &column, string &error_message, idx_t buffer_idx = 0);
	//! Finalizes a chunk, parsing all values that have been added so far and adding them to the insert_chunk
	bool Flush(DataChunk &insert_chunk, idx_t buffer_idx = 0, bool try_add_line = false);

	unique_ptr<CSVFileHandle> OpenCSV(const BufferedCSVReaderOptions &options);

	void VerifyUTF8(idx_t col_idx);
	void VerifyUTF8(idx_t col_idx, idx_t row_idx, DataChunk &chunk, int64_t offset = 0);
	string GetLineNumberStr(idx_t linenr, bool linenr_estimated, idx_t buffer_idx = 0);

	//! Sets the newline delimiter
	void SetNewLineDelimiter(bool carry = false, bool carry_followed_by_nl = false);

protected:
	//! Whether or not the current row's columns have overflown return_types.size()
	bool error_column_overflow = false;
	//! Number of sniffed columns - only used when auto-detecting
	vector<idx_t> sniffed_column_counts;
};

} // namespace duckdb<|MERGE_RESOLUTION|>--- conflicted
+++ resolved
@@ -17,11 +17,8 @@
 #include "duckdb/common/queue.hpp"
 #include "duckdb/execution/operator/persistent/csv_reader_options.hpp"
 #include "duckdb/common/multi_file_reader.hpp"
-<<<<<<< HEAD
-=======
 #include "duckdb/execution/operator/persistent/csv_line_info.hpp"
 
->>>>>>> da69aeaa
 #include <sstream>
 
 namespace duckdb {
@@ -76,15 +73,12 @@
 	const vector<LogicalType> &GetTypes() {
 		return return_types;
 	}
-<<<<<<< HEAD
-=======
 
 	//! Get the 1-indexed global line number for the given local error line
 	virtual idx_t GetLineError(idx_t line_error, idx_t buffer_idx) {
 		return line_error + 1;
 	};
 
->>>>>>> da69aeaa
 	//! Initialize projection indices to select all columns
 	void InitializeProjection();
 
