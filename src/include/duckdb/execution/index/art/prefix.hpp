--- conflicted
+++ resolved
@@ -73,17 +73,10 @@
 	//! Returns the string representation of the node, or only traverses and verifies the node and its subtree
 	static string VerifyAndToString(ART &art, Node &node, const bool only_verify);
 
-<<<<<<< HEAD
-	//! Serialize this node
-	BlockPointer Serialize(ART &art, MetadataWriter &writer);
-	//! Deserialize this node
-	void Deserialize(MetadataReader &reader);
-=======
 	//! Serialize this node and all subsequent nodes
-	static BlockPointer Serialize(ART &art, Node &node, MetaBlockWriter &writer);
+	static BlockPointer Serialize(ART &art, Node &node, MetadataWriter &writer);
 	//! Deserialize this node and all subsequent prefix nodes
-	static void Deserialize(ART &art, Node &node, MetaBlockReader &reader);
->>>>>>> fd683b9f
+	static void Deserialize(ART &art, Node &node, MetadataReader &reader);
 
 	//! Vacuum the child of the node
 	static void Vacuum(ART &art, Node &node, const ARTFlags &flags);
