//===----------------------------------------------------------------------===//
//                         DuckDB
//
// duckdb/planner/query_node/bound_recursive_cte_node.hpp
//
//
//===----------------------------------------------------------------------===//

#pragma once

#include "duckdb/planner/binder.hpp"
#include "duckdb/planner/bound_query_node.hpp"

namespace duckdb {

//! Bound equivalent of SetOperationNode
class BoundRecursiveCTENode : public BoundQueryNode {
public:
	BoundRecursiveCTENode() : BoundQueryNode(QueryNodeType::RECURSIVE_CTE_NODE) {
	}

	//! Keep track of the CTE name this node represents
	string ctename;

	bool union_all;
	//! The left side of the set operation
	unique_ptr<BoundQueryNode> left;
	//! The right side of the set operation
	unique_ptr<BoundQueryNode> right;

	//! Index used by the set operation
<<<<<<< HEAD
	index_t setop_index;
=======
	idx_t setop_index;
>>>>>>> 9381a869
	//! The binder used by the left side of the set operation
	unique_ptr<Binder> left_binder;
	//! The binder used by the right side of the set operation
	unique_ptr<Binder> right_binder;

public:
<<<<<<< HEAD
	index_t GetRootIndex() override {
=======
	idx_t GetRootIndex() override {
>>>>>>> 9381a869
		return setop_index;
	}
};

}; // namespace duckdb<|MERGE_RESOLUTION|>--- conflicted
+++ resolved
@@ -29,22 +29,14 @@
 	unique_ptr<BoundQueryNode> right;
 
 	//! Index used by the set operation
-<<<<<<< HEAD
-	index_t setop_index;
-=======
 	idx_t setop_index;
->>>>>>> 9381a869
 	//! The binder used by the left side of the set operation
 	unique_ptr<Binder> left_binder;
 	//! The binder used by the right side of the set operation
 	unique_ptr<Binder> right_binder;
 
 public:
-<<<<<<< HEAD
-	index_t GetRootIndex() override {
-=======
 	idx_t GetRootIndex() override {
->>>>>>> 9381a869
 		return setop_index;
 	}
 };
