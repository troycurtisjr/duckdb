--- conflicted
+++ resolved
@@ -84,13 +84,8 @@
 	DUCKDB_API shared_ptr<Relation> Project(const string &select_list, const vector<string> &aliases);
 	DUCKDB_API shared_ptr<Relation> Project(const vector<string> &expressions);
 	DUCKDB_API shared_ptr<Relation> Project(const vector<string> &expressions, const vector<string> &aliases);
-<<<<<<< HEAD
-	DUCKDB_API shared_ptr<Relation> Select(vector<unique_ptr<ParsedExpression>> expressions,
-	                                       const vector<string> &aliases);
-=======
 	DUCKDB_API shared_ptr<Relation> Project(vector<unique_ptr<ParsedExpression>> expressions,
 	                                        const vector<string> &aliases);
->>>>>>> cb1c4932
 
 	// FILTER
 	DUCKDB_API shared_ptr<Relation> Filter(const string &expression);
