//===----------------------------------------------------------------------===//
//                         DuckDB
//
// duckdb/main/client_config.hpp
//
//
//===----------------------------------------------------------------------===//

#pragma once

#include "duckdb/common/case_insensitive_map.hpp"
#include "duckdb/common/common.hpp"
#include "duckdb/common/enums/output_type.hpp"
#include "duckdb/common/enums/profiler_format.hpp"
#include "duckdb/common/types/value.hpp"
#include "duckdb/common/progress_bar/progress_bar.hpp"

namespace duckdb {
class ClientContext;
class PhysicalResultCollector;
class PreparedStatementData;

typedef std::function<unique_ptr<PhysicalResultCollector>(ClientContext &context, PreparedStatementData &data)>
    get_result_collector_t;

struct ClientConfig {
	//! The home directory used by the system (if any)
	string home_directory;
	//! If the query profiler is enabled or not.
	bool enable_profiler = false;
	//! If detailed query profiling is enabled
	bool enable_detailed_profiling = false;
	//! The format to print query profiling information in (default: query_tree), if enabled.
	ProfilerPrintFormat profiler_print_format = ProfilerPrintFormat::QUERY_TREE;
	//! The file to save query profiling information to, instead of printing it to the console
	//! (empty = print to console)
	string profiler_save_location;

	//! Allows suppressing profiler output, even if enabled. We turn on the profiler on all test runs but don't want
	//! to output anything
	bool emit_profiler_output = true;

	//! system-wide progress bar disable.
	const char *system_progress_bar_disable_reason = nullptr;
	//! If the progress bar is enabled or not.
	bool enable_progress_bar = false;
	//! If the print of the progress bar is enabled
	bool print_progress_bar = true;
	//! The wait time before showing the progress bar
	int wait_time = 2000;

	//! Preserve identifier case while parsing.
	//! If false, all unquoted identifiers are lower-cased (e.g. "MyTable" -> "mytable").
	bool preserve_identifier_case = true;
	//! The maximum expression depth limit in the parser
	idx_t max_expression_depth = 1000;

	//! Whether or not aggressive query verification is enabled
	bool query_verification_enabled = false;
	//! Whether or not verification of external operators is enabled, used for testing
	bool verify_external = false;
	//! Whether or not we should verify the serializer
	bool verify_serializer = false;
	//! Enable the running of optimizers
	bool enable_optimizer = true;
	//! Enable caching operators
	bool enable_caching_operators = true;
	//! Force parallelism of small tables, used for testing
	bool verify_parallelism = false;
	//! Force index join independent of table cardinality, used for testing
	bool force_index_join = false;
	//! Force out-of-core computation for operators that support it, used for testing
	bool force_external = false;
	//! Force disable cross product generation when hyper graph isn't connected, used for testing
	bool force_no_cross_product = false;
<<<<<<< HEAD
	//! Force every sink & source in a pipeline to block asynchronously briefly, used for testing
	// TODO: move to ci job
	bool force_async_pipelines = true;
=======
	//! Force use of IEJoin to implement AsOfJoin, used for testing
	bool force_asof_iejoin = false;
>>>>>>> 65cfcd58
	//! If this context should also try to use the available replacement scans
	//! True by default
	bool use_replacement_scans = true;
	//! Maximum bits allowed for using a perfect hash table (i.e. the perfect HT can hold up to 2^perfect_ht_threshold
	//! elements)
	idx_t perfect_ht_threshold = 12;
	//! The maximum number of rows to accumulate before sorting ordered aggregates.
	idx_t ordered_aggregate_threshold = (idx_t(1) << 18);

	//! Callback to create a progress bar display
	progress_bar_display_create_func_t display_create_func = nullptr;

	//! Override for the default extension repository
	string custom_extension_repo = "";

	//! The explain output type used when none is specified (default: PHYSICAL_ONLY)
	ExplainOutputType explain_output_type = ExplainOutputType::PHYSICAL_ONLY;

	//! The maximum amount of pivot columns
	idx_t pivot_limit = 100000;

	//! Whether or not the "/" division operator defaults to integer division or floating point division
	bool integer_division = false;

	//! Generic options
	case_insensitive_map_t<Value> set_variables;

	//! Function that is used to create the result collector for a materialized result
	//! Defaults to PhysicalMaterializedCollector
	get_result_collector_t result_collector = nullptr;

public:
	static ClientConfig &GetConfig(ClientContext &context);
	static const ClientConfig &GetConfig(const ClientContext &context);

	string ExtractTimezone() const;

	bool AnyVerification() {
		return query_verification_enabled || verify_external || verify_serializer;
	}
};

} // namespace duckdb<|MERGE_RESOLUTION|>--- conflicted
+++ resolved
@@ -73,14 +73,11 @@
 	bool force_external = false;
 	//! Force disable cross product generation when hyper graph isn't connected, used for testing
 	bool force_no_cross_product = false;
-<<<<<<< HEAD
+	//! Force use of IEJoin to implement AsOfJoin, used for testing
+	bool force_asof_iejoin = false;
 	//! Force every sink & source in a pipeline to block asynchronously briefly, used for testing
 	// TODO: move to ci job
 	bool force_async_pipelines = true;
-=======
-	//! Force use of IEJoin to implement AsOfJoin, used for testing
-	bool force_asof_iejoin = false;
->>>>>>> 65cfcd58
 	//! If this context should also try to use the available replacement scans
 	//! True by default
 	bool use_replacement_scans = true;
