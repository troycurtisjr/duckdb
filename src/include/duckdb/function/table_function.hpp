//===----------------------------------------------------------------------===//
//                         DuckDB
//
// duckdb/function/table_function.hpp
//
//
//===----------------------------------------------------------------------===//

#pragma once

#include "duckdb/function/function.hpp"
#include "duckdb/common/unordered_map.hpp"

#include <functional>

namespace duckdb {
class BaseStatistics;
class LogicalGet;
struct ParallelState;
struct TableFilterSet;

struct FunctionOperatorData {
	virtual ~FunctionOperatorData() {
	}
};

typedef unique_ptr<FunctionData> (*table_function_bind_t)(ClientContext &context, vector<Value> &inputs,
                                                          unordered_map<string, Value> &named_parameters,
                                                          vector<LogicalType> &return_types, vector<string> &names);
typedef unique_ptr<FunctionOperatorData> (*table_function_init_t)(ClientContext &context, const FunctionData *bind_data,
                                                                  vector<column_t> &column_ids,
                                                                  TableFilterSet *table_filters);
typedef unique_ptr<BaseStatistics> (*table_statistics_t)(ClientContext &context, const FunctionData *bind_data, column_t column_index);
typedef void (*table_function_t)(ClientContext &context, const FunctionData *bind_data,
                                 FunctionOperatorData *operator_state, DataChunk &output);
typedef void (*table_function_cleanup_t)(ClientContext &context, const FunctionData *bind_data,
                                         FunctionOperatorData *operator_state);
typedef idx_t (*table_function_max_threads_t)(ClientContext &context, const FunctionData *bind_data);
typedef unique_ptr<ParallelState> (*table_function_init_parallel_state_t)(ClientContext &context,
                                                                          const FunctionData *bind_data);
typedef unique_ptr<FunctionOperatorData> (*table_function_init_parallel_t)(ClientContext &context,
                                                                           const FunctionData *bind_data,
                                                                           ParallelState *state,
                                                                           vector<column_t> &column_ids,
                                                                           TableFilterSet *table_filters);
typedef bool (*table_function_parallel_state_next_t)(ClientContext &context, const FunctionData *bind_data,
                                                     FunctionOperatorData *state, ParallelState *parallel_state);
typedef void (*table_function_dependency_t)(unordered_set<CatalogEntry *> &dependencies, const FunctionData *bind_data);
typedef idx_t (*table_function_cardinality_t)(const FunctionData *bind_data);
typedef void (*table_function_pushdown_complex_filter_t)(ClientContext &context, LogicalGet &get,
                                                         FunctionData *bind_data,
                                                         vector<unique_ptr<Expression>> &filters);
typedef string (*table_function_to_string_t)(const FunctionData *bind_data);

class TableFunction : public SimpleNamedParameterFunction {
public:
	TableFunction(string name, vector<LogicalType> arguments, table_function_t function,
	              table_function_bind_t bind = nullptr, table_function_init_t init = nullptr,
	              table_statistics_t statistics = nullptr,
				  table_function_cleanup_t cleanup = nullptr, table_function_dependency_t dependency = nullptr,
	              table_function_cardinality_t cardinality = nullptr,
	              table_function_pushdown_complex_filter_t pushdown_complex_filter = nullptr,
	              table_function_to_string_t to_string = nullptr, table_function_max_threads_t max_threads = nullptr,
	              table_function_init_parallel_state_t init_parallel_state = nullptr,
	              table_function_init_parallel_t parallel_init = nullptr,
	              table_function_parallel_state_next_t parallel_state_next = nullptr, bool projection_pushdown = false,
	              bool filter_pushdown = false)
<<<<<<< HEAD
	    : SimpleFunction(name, move(arguments)), bind(bind), init(init), function(function), statistics(statistics),
	      cleanup(cleanup),
=======
	    : SimpleNamedParameterFunction(name, move(arguments)), bind(bind), init(init), function(function), cleanup(cleanup),
>>>>>>> b821d4ce
	      dependency(dependency), cardinality(cardinality), pushdown_complex_filter(pushdown_complex_filter),
	      to_string(to_string), max_threads(max_threads), init_parallel_state(init_parallel_state),
	      parallel_init(parallel_init), parallel_state_next(parallel_state_next),
	      projection_pushdown(projection_pushdown), filter_pushdown(filter_pushdown) {
	}
	TableFunction(vector<LogicalType> arguments, table_function_t function, table_function_bind_t bind = nullptr,
	              table_function_init_t init = nullptr, table_statistics_t statistics = nullptr,
				  table_function_cleanup_t cleanup = nullptr,
	              table_function_dependency_t dependency = nullptr, table_function_cardinality_t cardinality = nullptr,
	              table_function_pushdown_complex_filter_t pushdown_complex_filter = nullptr,
	              table_function_to_string_t to_string = nullptr, table_function_max_threads_t max_threads = nullptr,
	              table_function_init_parallel_state_t init_parallel_state = nullptr,
	              table_function_init_parallel_t parallel_init = nullptr,
	              table_function_parallel_state_next_t parallel_state_next = nullptr, bool projection_pushdown = false,
	              bool filter_pushdown = false)
	    : TableFunction(string(), move(arguments), function, bind, init, statistics, cleanup, dependency, cardinality,
	                    pushdown_complex_filter, to_string, max_threads, init_parallel_state, parallel_init,
	                    parallel_state_next, projection_pushdown, filter_pushdown) {
	}
	TableFunction() : SimpleNamedParameterFunction("", {}) {
	}

	//! (Optional) Bind function
	//! This function is used for determining the return type of a table producing function and returning bind data
	//! The returned FunctionData object should be constant and should not be changed during execution.
	table_function_bind_t bind;
	//! init function
	//! Initialize the operator state of the function. The operator state is used to keep track of the progress in the
	//! table function.
	table_function_init_t init;
	//! The main function
	table_function_t function;
	//! (Optional) statistics function
	//! Returns the statistics of a specified column
	table_statistics_t statistics;
	//! (Optional) cleanup function
	//! The final cleanup function, called after all data is exhausted from the main function
	table_function_cleanup_t cleanup;
	//! (Optional) dependency function
	//! Sets up which catalog entries this table function depend on
	table_function_dependency_t dependency;
	//! (Optional) cardinality function
	//! Returns the expected cardinality of this scan
	table_function_cardinality_t cardinality;
	//! (Optional) pushdown a set of arbitrary filter expressions, rather than only simple comparisons with a constant
	//! Any functions remaining in the expression list will be pushed as a regular filter after the scan
	table_function_pushdown_complex_filter_t pushdown_complex_filter;
	//! (Optional) function for rendering the operator to a string in profiling output
	table_function_to_string_t to_string;
	//! (Optional) function that returns the maximum amount of threads that can work on this task
	table_function_max_threads_t max_threads;
	//! (Optional) initialize the parallel scan state, called once in total.
	table_function_init_parallel_state_t init_parallel_state;
	//! (Optional) initialize the parallel scan given the parallel state. Called once per task. Return nullptr if there
	//! is nothing left to scan.
	table_function_init_parallel_t parallel_init;
	//! (Optional) return the next chunk to process in the parallel scan, or return nullptr if there is none
	table_function_parallel_state_next_t parallel_state_next;

	//! Whether or not the table function supports projection pushdown. If not supported a projection will be added
	//! that filters out unused columns.
	bool projection_pushdown;
	//! Whether or not the table function supports filter pushdown. If not supported a filter will be added
	//! that applies the table filter directly.
	bool filter_pushdown;

	string ToString() {
		return SimpleNamedParameterFunction::ToString();
	}
};

} // namespace duckdb<|MERGE_RESOLUTION|>--- conflicted
+++ resolved
@@ -65,12 +65,8 @@
 	              table_function_init_parallel_t parallel_init = nullptr,
 	              table_function_parallel_state_next_t parallel_state_next = nullptr, bool projection_pushdown = false,
 	              bool filter_pushdown = false)
-<<<<<<< HEAD
-	    : SimpleFunction(name, move(arguments)), bind(bind), init(init), function(function), statistics(statistics),
+	    : SimpleNamedParameterFunction(name, move(arguments)), bind(bind), init(init), function(function), statistics(statistics),
 	      cleanup(cleanup),
-=======
-	    : SimpleNamedParameterFunction(name, move(arguments)), bind(bind), init(init), function(function), cleanup(cleanup),
->>>>>>> b821d4ce
 	      dependency(dependency), cardinality(cardinality), pushdown_complex_filter(pushdown_complex_filter),
 	      to_string(to_string), max_threads(max_threads), init_parallel_state(init_parallel_state),
 	      parallel_init(parallel_init), parallel_state_next(parallel_state_next),
