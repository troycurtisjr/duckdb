--- conflicted
+++ resolved
@@ -63,7 +63,6 @@
 	ArrowTableType arrow_table;
 };
 
-<<<<<<< HEAD
 struct ArrowRunEndEncodingState {
 public:
 	idx_t run_index;
@@ -78,12 +77,42 @@
 	}
 };
 
-struct ArrowColumnScanLocalState {
-public:
-	//! Optional dictionary vector when column is a dictionary
+// struct ArrowColumnScanLocalState {
+// public:
+//	//! Optional dictionary vector when column is a dictionary
+//	unique_ptr<Vector> dictionary;
+//	//! Run-end-encoding state
+//	ArrowRunEndEncodingState run_end_encoding;
+
+// public:
+//	void Reset() {
+//		// Note: dictionary is not reset
+//		// the dictionary should be the same for every array scanned of this column
+//		run_end_encoding.Reset();
+//	}
+//};
+
+struct ArrowScanLocalState;
+struct ArrowArrayScanState {
+public:
+	ArrowArrayScanState(ArrowScanLocalState &state);
+
+public:
+	ArrowScanLocalState &state;
+	unordered_map<idx_t, unique_ptr<ArrowArrayScanState>> children;
+	// Cache the (optional) dictionary of this array
 	unique_ptr<Vector> dictionary;
 	//! Run-end-encoding state
 	ArrowRunEndEncodingState run_end_encoding;
+
+public:
+	ArrowArrayScanState &GetChild(idx_t child_idx);
+	void AddDictionary(unique_ptr<Vector> dictionary_p);
+	bool HasDictionary() const;
+	Vector &GetDictionary();
+	ArrowRunEndEncodingState &RunEndEncoding() {
+		return run_end_encoding;
+	}
 
 public:
 	void Reset() {
@@ -91,24 +120,6 @@
 		// the dictionary should be the same for every array scanned of this column
 		run_end_encoding.Reset();
 	}
-=======
-struct ArrowScanLocalState;
-struct ArrowArrayScanState {
-public:
-	ArrowArrayScanState(ArrowScanLocalState &state);
-
-public:
-	ArrowScanLocalState &state;
-	unordered_map<idx_t, unique_ptr<ArrowArrayScanState>> children;
-	// Cache the (optional) dictionary of this array
-	unique_ptr<Vector> dictionary;
-
-public:
-	ArrowArrayScanState &GetChild(idx_t child_idx);
-	void AddDictionary(unique_ptr<Vector> dictionary_p);
-	bool HasDictionary() const;
-	Vector &GetDictionary();
->>>>>>> c92602b8
 };
 
 struct ArrowScanLocalState : public LocalTableFunctionState {
@@ -125,23 +136,18 @@
 	idx_t chunk_offset = 0;
 	idx_t batch_index = 0;
 	vector<column_t> column_ids;
-<<<<<<< HEAD
-=======
 	unordered_map<idx_t, unique_ptr<ArrowArrayScanState>> array_states;
->>>>>>> c92602b8
 	TableFilterSet *filters = nullptr;
-	unordered_map<idx_t, ArrowColumnScanLocalState> column_scan_state;
 	//! The DataChunk containing all read columns (even filter columns that are immediately removed)
 	DataChunk all_columns;
 
 public:
-<<<<<<< HEAD
 	void Reset() {
 		chunk_offset = 0;
-		for (auto &col : column_scan_state) {
-			col.second.Reset();
+		for (auto &col : array_states) {
+			col.second->Reset();
 		}
-=======
+	}
 	ArrowArrayScanState &GetState(idx_t child_idx) {
 		auto it = array_states.find(child_idx);
 		if (it == array_states.end()) {
@@ -151,7 +157,6 @@
 			return child;
 		}
 		return *it->second;
->>>>>>> c92602b8
 	}
 };
 
