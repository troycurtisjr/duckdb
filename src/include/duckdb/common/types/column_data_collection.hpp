//===----------------------------------------------------------------------===//
//                         DuckDB
//
// duckdb/common/types/column_data_collection.hpp
//
//
//===----------------------------------------------------------------------===//

#pragma once

#include "duckdb/common/pair.hpp"
#include "duckdb/common/types/column_data_collection_iterators.hpp"

namespace duckdb {
class BufferManager;
class BlockHandle;
class ClientContext;
struct ColumnDataCopyFunction;
class ColumnDataAllocator;
class ColumnDataCollection;
class ColumnDataCollectionSegment;
class ColumnDataRowCollection;

//! The ColumnDataCollection represents a set of (buffer-managed) data stored in columnar format
//! It is efficient to read and scan
class ColumnDataCollection {
public:
	//! Constructs an in-memory column data collection from an allocator
	DUCKDB_API ColumnDataCollection(Allocator &allocator, vector<LogicalType> types);
	//! Constructs an empty (but valid) in-memory column data collection from an allocator
	DUCKDB_API ColumnDataCollection(Allocator &allocator);
	//! Constructs a buffer-managed column data collection
	DUCKDB_API ColumnDataCollection(BufferManager &buffer_manager, vector<LogicalType> types);
	//! Constructs either an in-memory or a buffer-managed column data collection
	DUCKDB_API ColumnDataCollection(ClientContext &context, vector<LogicalType> types,
	                                ColumnDataAllocatorType type = ColumnDataAllocatorType::BUFFER_MANAGER_ALLOCATOR);
	//! Creates a column data collection that inherits the blocks to write to. This allows blocks to be shared
	//! between multiple column data collections and prevents wasting space.
	//! Note that after one CDC inherits blocks from another, the other
	//! cannot be written to anymore (i.e. we take ownership of the half-written blocks).
	DUCKDB_API ColumnDataCollection(ColumnDataCollection &parent);
	DUCKDB_API ColumnDataCollection(shared_ptr<ColumnDataAllocator> allocator, vector<LogicalType> types);
	DUCKDB_API ~ColumnDataCollection();

public:
	//! The types of columns in the ColumnDataCollection
	DUCKDB_API vector<LogicalType> &Types() {
		return types;
	}
	DUCKDB_API const vector<LogicalType> &Types() const {
		return types;
	}

	//! The amount of rows in the ColumnDataCollection
	DUCKDB_API const idx_t &Count() const {
		return count;
	}

	//! The amount of columns in the ColumnDataCollection
	DUCKDB_API idx_t ColumnCount() const {
		return types.size();
	}

	//! Initializes an Append state - useful for optimizing many appends made to the same column data collection
	DUCKDB_API void InitializeAppend(ColumnDataAppendState &state);
	//! Append a DataChunk to this ColumnDataCollection using the specified append state
	DUCKDB_API void Append(ColumnDataAppendState &state, DataChunk &new_chunk);

	//! Initializes a chunk with the correct types that can be used to call Scan
	DUCKDB_API void InitializeScanChunk(DataChunk &chunk) const;
	//! Initializes a chunk with the correct types for a given scan state
	DUCKDB_API void InitializeScanChunk(ColumnDataScanState &state, DataChunk &chunk) const;
	//! Initializes a Scan state for scanning all columns
	DUCKDB_API void
	InitializeScan(ColumnDataScanState &state,
	               ColumnDataScanProperties properties = ColumnDataScanProperties::ALLOW_ZERO_COPY) const;
	//! Initializes a Scan state for scanning a subset of the columns
	DUCKDB_API void
	InitializeScan(ColumnDataScanState &state, vector<column_t> column_ids,
	               ColumnDataScanProperties properties = ColumnDataScanProperties::ALLOW_ZERO_COPY) const;
	//! Initialize a parallel scan over the column data collection over all columns
	DUCKDB_API void
	InitializeScan(ColumnDataParallelScanState &state,
	               ColumnDataScanProperties properties = ColumnDataScanProperties::ALLOW_ZERO_COPY) const;
	//! Initialize a parallel scan over the column data collection over a subset of the columns
	DUCKDB_API void
	InitializeScan(ColumnDataParallelScanState &state, vector<column_t> column_ids,
	               ColumnDataScanProperties properties = ColumnDataScanProperties::ALLOW_ZERO_COPY) const;
	//! Scans a DataChunk from the ColumnDataCollection
	DUCKDB_API bool Scan(ColumnDataScanState &state, DataChunk &result) const;
	//! Scans a DataChunk from the ColumnDataCollection
	DUCKDB_API bool Scan(ColumnDataParallelScanState &state, ColumnDataLocalScanState &lstate, DataChunk &result) const;

	//! Append a DataChunk directly to this ColumnDataCollection - calls InitializeAppend and Append internally
	DUCKDB_API void Append(DataChunk &new_chunk);

	//! Appends the other ColumnDataCollection to this, destroying the other data collection
	DUCKDB_API void Combine(ColumnDataCollection &other);

	DUCKDB_API void Verify();

	DUCKDB_API string ToString() const;
	DUCKDB_API void Print() const;

	DUCKDB_API void Reset();

	//! Returns the number of data chunks present in the ColumnDataCollection
	DUCKDB_API idx_t ChunkCount() const;
	//! Fetch an individual chunk from the ColumnDataCollection
	DUCKDB_API void FetchChunk(idx_t chunk_idx, DataChunk &result) const;

	//! Constructs a class that can be iterated over to fetch individual chunks
	//! Iterating over this is syntactic sugar over just calling Scan
	DUCKDB_API ColumnDataChunkIterationHelper Chunks() const;
	//! Constructs a class that can be iterated over to fetch individual chunks
	//! Only the column indexes specified in the column_ids list are scanned
	DUCKDB_API ColumnDataChunkIterationHelper Chunks(vector<column_t> column_ids) const;

	//! Constructs a class that can be iterated over to fetch individual rows
	//! Note that row iteration is slow, and the `.Chunks()` method should be used instead
	DUCKDB_API ColumnDataRowIterationHelper Rows() const;

	//! Returns a materialized set of all of the rows in the column data collection
	//! Note that usage of this is slow - avoid using this unless the amount of rows is small, or if you do not care
	//! about performance
	DUCKDB_API ColumnDataRowCollection GetRows() const;

	//! Compare two column data collections to another. If they are equal according to result equality rules,
	//! return true. That means null values are equal, and approx equality is used for floating point values.
	//! If they are not equal, return false and fill in the error message.
	static bool ResultEquals(const ColumnDataCollection &left, const ColumnDataCollection &right,
	                         string &error_message);

	//! Obtains the next scan index to scan from
	bool NextScanIndex(ColumnDataScanState &state, idx_t &chunk_index, idx_t &segment_index, idx_t &row_index) const;
	//! Scans at the indices (obtained from NextScanIndex)
	void ScanAtIndex(ColumnDataParallelScanState &state, ColumnDataLocalScanState &lstate, DataChunk &result,
	                 idx_t chunk_index, idx_t segment_index, idx_t row_index) const;

<<<<<<< HEAD
	//! Get a vector of references to every chunk (segment, index in segment), and optionally sort by block id
	const vector<unique_ptr<ColumnDataCollectionSegment>> &GetSegments() const;

private:
=======
>>>>>>> ed8eafda
	//! Initialize the column data collection
	void Initialize(vector<LogicalType> types);

private:
	//! Creates a new segment within the ColumnDataCollection
	void CreateSegment();

	static ColumnDataCopyFunction GetCopyFunction(const LogicalType &type);

private:
	//! The Column Data Allocator
	buffer_ptr<ColumnDataAllocator> allocator;
	//! The types of the stored entries
	vector<LogicalType> types;
	//! The number of entries stored in the column data collection
	idx_t count;
	//! The data segments of the column data collection
	vector<unique_ptr<ColumnDataCollectionSegment>> segments;
	//! The set of copy functions
	vector<ColumnDataCopyFunction> copy_functions;
	//! When the column data collection is marked as finished - new tuples can no longer be appended to it
	bool finished_append;
};

//! The ColumnDataRowCollection represents a set of materialized rows, as obtained from the ColumnDataCollection
class ColumnDataRowCollection {
public:
	DUCKDB_API ColumnDataRowCollection(const ColumnDataCollection &collection);

public:
	DUCKDB_API Value GetValue(idx_t column, idx_t index) const;

public:
	// container API
	DUCKDB_API bool empty() const {
		return rows.empty();
	}
	DUCKDB_API idx_t size() const {
		return rows.size();
	}

	DUCKDB_API ColumnDataRow &operator[](idx_t i);
	DUCKDB_API const ColumnDataRow &operator[](idx_t i) const;

	DUCKDB_API vector<ColumnDataRow>::iterator begin() {
		return rows.begin();
	}
	DUCKDB_API vector<ColumnDataRow>::iterator end() {
		return rows.end();
	}
	DUCKDB_API vector<ColumnDataRow>::const_iterator cbegin() const {
		return rows.cbegin();
	}
	DUCKDB_API vector<ColumnDataRow>::const_iterator cend() const {
		return rows.cend();
	}
	DUCKDB_API vector<ColumnDataRow>::const_iterator begin() const {
		return rows.begin();
	}
	DUCKDB_API vector<ColumnDataRow>::const_iterator end() const {
		return rows.end();
	}

private:
	vector<ColumnDataRow> rows;
	vector<unique_ptr<DataChunk>> chunks;
};

} // namespace duckdb<|MERGE_RESOLUTION|>--- conflicted
+++ resolved
@@ -137,15 +137,11 @@
 	void ScanAtIndex(ColumnDataParallelScanState &state, ColumnDataLocalScanState &lstate, DataChunk &result,
 	                 idx_t chunk_index, idx_t segment_index, idx_t row_index) const;
 
-<<<<<<< HEAD
+	//! Initialize the column data collection
+	void Initialize(vector<LogicalType> types);
+
 	//! Get a vector of references to every chunk (segment, index in segment), and optionally sort by block id
 	const vector<unique_ptr<ColumnDataCollectionSegment>> &GetSegments() const;
-
-private:
-=======
->>>>>>> ed8eafda
-	//! Initialize the column data collection
-	void Initialize(vector<LogicalType> types);
 
 private:
 	//! Creates a new segment within the ColumnDataCollection
