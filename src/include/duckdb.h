//===----------------------------------------------------------------------===//
//
//                         DuckDB
//
// duckdb.h
//
//
//===----------------------------------------------------------------------===//

#pragma once

// duplicate of duckdb/main/winapi.hpp
#ifndef DUCKDB_API
#ifdef _WIN32
#if defined(DUCKDB_BUILD_LIBRARY) && !defined(DUCKDB_BUILD_LOADABLE_EXTENSION)
#define DUCKDB_API __declspec(dllexport)
#else
#define DUCKDB_API __declspec(dllimport)
#endif
#else
#define DUCKDB_API
#endif
#endif

// duplicate of duckdb/main/winapi.hpp
#ifndef DUCKDB_EXTENSION_API
#ifdef _WIN32
#ifdef DUCKDB_BUILD_LOADABLE_EXTENSION
#define DUCKDB_EXTENSION_API __declspec(dllexport)
#else
#define DUCKDB_EXTENSION_API
#endif
#else
#define DUCKDB_EXTENSION_API __attribute__((visibility("default")))
#endif
#endif

// duplicate of duckdb/common/constants.hpp
#ifndef DUCKDB_API_0_3_1
#define DUCKDB_API_0_3_1 1
#endif
#ifndef DUCKDB_API_0_3_2
#define DUCKDB_API_0_3_2 2
#endif
#ifndef DUCKDB_API_LATEST
#define DUCKDB_API_LATEST DUCKDB_API_0_3_2
#endif

#ifndef DUCKDB_API_VERSION
#define DUCKDB_API_VERSION DUCKDB_API_LATEST
#endif

#include <stdbool.h>
#include <stdint.h>
#include <stdlib.h>

#ifdef __cplusplus
extern "C" {
#endif

//===--------------------------------------------------------------------===//
// Type Information
//===--------------------------------------------------------------------===//
typedef uint64_t idx_t;

typedef enum DUCKDB_TYPE {
	DUCKDB_TYPE_INVALID = 0,
	// bool
	DUCKDB_TYPE_BOOLEAN,
	// int8_t
	DUCKDB_TYPE_TINYINT,
	// int16_t
	DUCKDB_TYPE_SMALLINT,
	// int32_t
	DUCKDB_TYPE_INTEGER,
	// int64_t
	DUCKDB_TYPE_BIGINT,
	// uint8_t
	DUCKDB_TYPE_UTINYINT,
	// uint16_t
	DUCKDB_TYPE_USMALLINT,
	// uint32_t
	DUCKDB_TYPE_UINTEGER,
	// uint64_t
	DUCKDB_TYPE_UBIGINT,
	// float
	DUCKDB_TYPE_FLOAT,
	// double
	DUCKDB_TYPE_DOUBLE,
	// duckdb_timestamp, in microseconds
	DUCKDB_TYPE_TIMESTAMP,
	// duckdb_date
	DUCKDB_TYPE_DATE,
	// duckdb_time
	DUCKDB_TYPE_TIME,
	// duckdb_interval
	DUCKDB_TYPE_INTERVAL,
	// duckdb_hugeint
	DUCKDB_TYPE_HUGEINT,
	// const char*
	DUCKDB_TYPE_VARCHAR,
	// duckdb_blob
	DUCKDB_TYPE_BLOB,
	// decimal
	DUCKDB_TYPE_DECIMAL,
	// duckdb_timestamp, in seconds
	DUCKDB_TYPE_TIMESTAMP_S,
	// duckdb_timestamp, in milliseconds
	DUCKDB_TYPE_TIMESTAMP_MS,
	// duckdb_timestamp, in nanoseconds
	DUCKDB_TYPE_TIMESTAMP_NS,
	// enum type, only useful as logical type
	DUCKDB_TYPE_ENUM,
	// list type, only useful as logical type
	DUCKDB_TYPE_LIST,
	// struct type, only useful as logical type
	DUCKDB_TYPE_STRUCT,
	// map type, only useful as logical type
	DUCKDB_TYPE_MAP,
	// duckdb_hugeint
	DUCKDB_TYPE_UUID,
<<<<<<< HEAD
=======
	// const char*
	DUCKDB_TYPE_JSON,
	// union type, only useful as logical type
	DUCKDB_TYPE_UNION,
>>>>>>> 83fd7cc2
} duckdb_type;

//! Days are stored as days since 1970-01-01
//! Use the duckdb_from_date/duckdb_to_date function to extract individual information
typedef struct {
	int32_t days;
} duckdb_date;

typedef struct {
	int32_t year;
	int8_t month;
	int8_t day;
} duckdb_date_struct;

//! Time is stored as microseconds since 00:00:00
//! Use the duckdb_from_time/duckdb_to_time function to extract individual information
typedef struct {
	int64_t micros;
} duckdb_time;

typedef struct {
	int8_t hour;
	int8_t min;
	int8_t sec;
	int32_t micros;
} duckdb_time_struct;

//! Timestamps are stored as microseconds since 1970-01-01
//! Use the duckdb_from_timestamp/duckdb_to_timestamp function to extract individual information
typedef struct {
	int64_t micros;
} duckdb_timestamp;

typedef struct {
	duckdb_date_struct date;
	duckdb_time_struct time;
} duckdb_timestamp_struct;

typedef struct {
	int32_t months;
	int32_t days;
	int64_t micros;
} duckdb_interval;

//! Hugeints are composed in a (lower, upper) component
//! The value of the hugeint is upper * 2^64 + lower
//! For easy usage, the functions duckdb_hugeint_to_double/duckdb_double_to_hugeint are recommended
typedef struct {
	uint64_t lower;
	int64_t upper;
} duckdb_hugeint;

typedef struct {
	uint8_t width;
	uint8_t scale;

	duckdb_hugeint value;
} duckdb_decimal;

typedef struct {
	void *data;
	idx_t size;
} duckdb_blob;

typedef struct {
#if DUCKDB_API_VERSION < DUCKDB_API_0_3_2
	void *data;
	bool *nullmask;
	duckdb_type type;
	char *name;
#else
	// deprecated, use duckdb_column_data
	void *__deprecated_data;
	// deprecated, use duckdb_nullmask_data
	bool *__deprecated_nullmask;
	// deprecated, use duckdb_column_type
	duckdb_type __deprecated_type;
	// deprecated, use duckdb_column_name
	char *__deprecated_name;
#endif
	void *internal_data;
} duckdb_column;

typedef struct {
#if DUCKDB_API_VERSION < DUCKDB_API_0_3_2
	idx_t column_count;
	idx_t row_count;
	idx_t rows_changed;
	duckdb_column *columns;
	char *error_message;
#else
	// deprecated, use duckdb_column_count
	idx_t __deprecated_column_count;
	// deprecated, use duckdb_row_count
	idx_t __deprecated_row_count;
	// deprecated, use duckdb_rows_changed
	idx_t __deprecated_rows_changed;
	// deprecated, use duckdb_column_ family of functions
	duckdb_column *__deprecated_columns;
	// deprecated, use duckdb_result_error
	char *__deprecated_error_message;
#endif
	void *internal_data;
} duckdb_result;

typedef void *duckdb_database;
typedef void *duckdb_connection;
typedef void *duckdb_prepared_statement;
typedef void *duckdb_pending_result;
typedef void *duckdb_appender;
typedef void *duckdb_arrow;
typedef void *duckdb_config;
typedef void *duckdb_arrow_schema;
typedef void *duckdb_arrow_array;
typedef void *duckdb_logical_type;
typedef void *duckdb_data_chunk;
typedef void *duckdb_vector;
typedef void *duckdb_value;

typedef enum { DuckDBSuccess = 0, DuckDBError = 1 } duckdb_state;
typedef enum {
	DUCKDB_PENDING_RESULT_READY = 0,
	DUCKDB_PENDING_RESULT_NOT_READY = 1,
	DUCKDB_PENDING_ERROR = 2
} duckdb_pending_state;

//===--------------------------------------------------------------------===//
// Open/Connect
//===--------------------------------------------------------------------===//

/*!
Creates a new database or opens an existing database file stored at the the given path.
If no path is given a new in-memory database is created instead.

* path: Path to the database file on disk, or `nullptr` or `:memory:` to open an in-memory database.
* out_database: The result database object.
* returns: `DuckDBSuccess` on success or `DuckDBError` on failure.
*/
DUCKDB_API duckdb_state duckdb_open(const char *path, duckdb_database *out_database);

/*!
Extended version of duckdb_open. Creates a new database or opens an existing database file stored at the the given path.

* path: Path to the database file on disk, or `nullptr` or `:memory:` to open an in-memory database.
* out_database: The result database object.
* config: (Optional) configuration used to start up the database system.
* out_error: If set and the function returns DuckDBError, this will contain the reason why the start-up failed.
Note that the error must be freed using `duckdb_free`.
* returns: `DuckDBSuccess` on success or `DuckDBError` on failure.
*/
DUCKDB_API duckdb_state duckdb_open_ext(const char *path, duckdb_database *out_database, duckdb_config config,
                                        char **out_error);

/*!
Closes the specified database and de-allocates all memory allocated for that database.
This should be called after you are done with any database allocated through `duckdb_open`.
Note that failing to call `duckdb_close` (in case of e.g. a program crash) will not cause data corruption.
Still it is recommended to always correctly close a database object after you are done with it.

* database: The database object to shut down.
*/
DUCKDB_API void duckdb_close(duckdb_database *database);

/*!
Opens a connection to a database. Connections are required to query the database, and store transactional state
associated with the connection.

* database: The database file to connect to.
* out_connection: The result connection object.
* returns: `DuckDBSuccess` on success or `DuckDBError` on failure.
*/
DUCKDB_API duckdb_state duckdb_connect(duckdb_database database, duckdb_connection *out_connection);

/*!
Closes the specified connection and de-allocates all memory allocated for that connection.

* connection: The connection to close.
*/
DUCKDB_API void duckdb_disconnect(duckdb_connection *connection);

/*!
Returns the version of the linked DuckDB, with a version postfix for dev versions

Usually used for developing C extensions that must return this for a compatibility check.
*/
DUCKDB_API const char *duckdb_library_version();

//===--------------------------------------------------------------------===//
// Configuration
//===--------------------------------------------------------------------===//
/*!
Initializes an empty configuration object that can be used to provide start-up options for the DuckDB instance
through `duckdb_open_ext`.

This will always succeed unless there is a malloc failure.

* out_config: The result configuration object.
* returns: `DuckDBSuccess` on success or `DuckDBError` on failure.
*/
DUCKDB_API duckdb_state duckdb_create_config(duckdb_config *out_config);

/*!
This returns the total amount of configuration options available for usage with `duckdb_get_config_flag`.

This should not be called in a loop as it internally loops over all the options.

* returns: The amount of config options available.
*/
DUCKDB_API size_t duckdb_config_count();

/*!
Obtains a human-readable name and description of a specific configuration option. This can be used to e.g.
display configuration options. This will succeed unless `index` is out of range (i.e. `>= duckdb_config_count`).

The result name or description MUST NOT be freed.

* index: The index of the configuration option (between 0 and `duckdb_config_count`)
* out_name: A name of the configuration flag.
* out_description: A description of the configuration flag.
* returns: `DuckDBSuccess` on success or `DuckDBError` on failure.
*/
DUCKDB_API duckdb_state duckdb_get_config_flag(size_t index, const char **out_name, const char **out_description);

/*!
Sets the specified option for the specified configuration. The configuration option is indicated by name.
To obtain a list of config options, see `duckdb_get_config_flag`.

In the source code, configuration options are defined in `config.cpp`.

This can fail if either the name is invalid, or if the value provided for the option is invalid.

* duckdb_config: The configuration object to set the option on.
* name: The name of the configuration flag to set.
* option: The value to set the configuration flag to.
* returns: `DuckDBSuccess` on success or `DuckDBError` on failure.
*/
DUCKDB_API duckdb_state duckdb_set_config(duckdb_config config, const char *name, const char *option);

/*!
Destroys the specified configuration option and de-allocates all memory allocated for the object.

* config: The configuration object to destroy.
*/
DUCKDB_API void duckdb_destroy_config(duckdb_config *config);

//===--------------------------------------------------------------------===//
// Query Execution
//===--------------------------------------------------------------------===//
/*!
Executes a SQL query within a connection and stores the full (materialized) result in the out_result pointer.
If the query fails to execute, DuckDBError is returned and the error message can be retrieved by calling
`duckdb_result_error`.

Note that after running `duckdb_query`, `duckdb_destroy_result` must be called on the result object even if the
query fails, otherwise the error stored within the result will not be freed correctly.

* connection: The connection to perform the query in.
* query: The SQL query to run.
* out_result: The query result.
* returns: `DuckDBSuccess` on success or `DuckDBError` on failure.
*/
DUCKDB_API duckdb_state duckdb_query(duckdb_connection connection, const char *query, duckdb_result *out_result);

/*!
Closes the result and de-allocates all memory allocated for that connection.

* result: The result to destroy.
*/
DUCKDB_API void duckdb_destroy_result(duckdb_result *result);

/*!
Returns the column name of the specified column. The result should not need be freed; the column names will
automatically be destroyed when the result is destroyed.

Returns `NULL` if the column is out of range.

* result: The result object to fetch the column name from.
* col: The column index.
* returns: The column name of the specified column.
*/
DUCKDB_API const char *duckdb_column_name(duckdb_result *result, idx_t col);

/*!
Returns the column type of the specified column.

Returns `DUCKDB_TYPE_INVALID` if the column is out of range.

* result: The result object to fetch the column type from.
* col: The column index.
* returns: The column type of the specified column.
*/
DUCKDB_API duckdb_type duckdb_column_type(duckdb_result *result, idx_t col);

/*!
Returns the logical column type of the specified column.

The return type of this call should be destroyed with `duckdb_destroy_logical_type`.

Returns `NULL` if the column is out of range.

* result: The result object to fetch the column type from.
* col: The column index.
* returns: The logical column type of the specified column.
*/
DUCKDB_API duckdb_logical_type duckdb_column_logical_type(duckdb_result *result, idx_t col);

/*!
Returns the number of columns present in a the result object.

* result: The result object.
* returns: The number of columns present in the result object.
*/
DUCKDB_API idx_t duckdb_column_count(duckdb_result *result);

/*!
Returns the number of rows present in a the result object.

* result: The result object.
* returns: The number of rows present in the result object.
*/
DUCKDB_API idx_t duckdb_row_count(duckdb_result *result);

/*!
Returns the number of rows changed by the query stored in the result. This is relevant only for INSERT/UPDATE/DELETE
queries. For other queries the rows_changed will be 0.

* result: The result object.
* returns: The number of rows changed.
*/
DUCKDB_API idx_t duckdb_rows_changed(duckdb_result *result);

/*!
**DEPRECATED**: Prefer using `duckdb_result_get_chunk` instead.

Returns the data of a specific column of a result in columnar format.

The function returns a dense array which contains the result data. The exact type stored in the array depends on the
corresponding duckdb_type (as provided by `duckdb_column_type`). For the exact type by which the data should be
accessed, see the comments in [the types section](types) or the `DUCKDB_TYPE` enum.

For example, for a column of type `DUCKDB_TYPE_INTEGER`, rows can be accessed in the following manner:
```c
int32_t *data = (int32_t *) duckdb_column_data(&result, 0);
printf("Data for row %d: %d\n", row, data[row]);
```

* result: The result object to fetch the column data from.
* col: The column index.
* returns: The column data of the specified column.
*/
DUCKDB_API void *duckdb_column_data(duckdb_result *result, idx_t col);

/*!
**DEPRECATED**: Prefer using `duckdb_result_get_chunk` instead.

Returns the nullmask of a specific column of a result in columnar format. The nullmask indicates for every row
whether or not the corresponding row is `NULL`. If a row is `NULL`, the values present in the array provided
by `duckdb_column_data` are undefined.

```c
int32_t *data = (int32_t *) duckdb_column_data(&result, 0);
bool *nullmask = duckdb_nullmask_data(&result, 0);
if (nullmask[row]) {
    printf("Data for row %d: NULL\n", row);
} else {
    printf("Data for row %d: %d\n", row, data[row]);
}
```

* result: The result object to fetch the nullmask from.
* col: The column index.
* returns: The nullmask of the specified column.
*/
DUCKDB_API bool *duckdb_nullmask_data(duckdb_result *result, idx_t col);

/*!
Returns the error message contained within the result. The error is only set if `duckdb_query` returns `DuckDBError`.

The result of this function must not be freed. It will be cleaned up when `duckdb_destroy_result` is called.

* result: The result object to fetch the error from.
* returns: The error of the result.
*/
DUCKDB_API const char *duckdb_result_error(duckdb_result *result);

//===--------------------------------------------------------------------===//
// Result Functions
//===--------------------------------------------------------------------===//

/*!
Fetches a data chunk from the duckdb_result. This function should be called repeatedly until the result is exhausted.

This function supersedes all `duckdb_value` functions, as well as the `duckdb_column_data` and `duckdb_nullmask_data`
functions. It results in significantly better performance, and should be preferred in newer code-bases.

If this function is used, none of the other result functions can be used and vice versa (i.e. this function cannot be
mixed with the legacy result functions).

Use `duckdb_result_chunk_count` to figure out how many chunks there are in the result.

* result: The result object to fetch the data chunk from.
* chunk_index: The chunk index to fetch from.
* returns: The resulting data chunk. Returns `NULL` if the chunk index is out of bounds.
*/
DUCKDB_API duckdb_data_chunk duckdb_result_get_chunk(duckdb_result result, idx_t chunk_index);

/*!
Returns the number of data chunks present in the result.

* result: The result object
* returns: The resulting data chunk. Returns `NULL` if the chunk index is out of bounds.
*/
DUCKDB_API idx_t duckdb_result_chunk_count(duckdb_result result);

// Safe fetch functions
// These functions will perform conversions if necessary.
// On failure (e.g. if conversion cannot be performed or if the value is NULL) a default value is returned.
// Note that these functions are slow since they perform bounds checking and conversion
// For fast access of values prefer using `duckdb_result_get_chunk`

/*!
 * returns: The boolean value at the specified location, or false if the value cannot be converted.
 */
DUCKDB_API bool duckdb_value_boolean(duckdb_result *result, idx_t col, idx_t row);

/*!
 * returns: The int8_t value at the specified location, or 0 if the value cannot be converted.
 */
DUCKDB_API int8_t duckdb_value_int8(duckdb_result *result, idx_t col, idx_t row);

/*!
 * returns: The int16_t value at the specified location, or 0 if the value cannot be converted.
 */
DUCKDB_API int16_t duckdb_value_int16(duckdb_result *result, idx_t col, idx_t row);

/*!
 * returns: The int32_t value at the specified location, or 0 if the value cannot be converted.
 */
DUCKDB_API int32_t duckdb_value_int32(duckdb_result *result, idx_t col, idx_t row);

/*!
 * returns: The int64_t value at the specified location, or 0 if the value cannot be converted.
 */
DUCKDB_API int64_t duckdb_value_int64(duckdb_result *result, idx_t col, idx_t row);

/*!
 * returns: The duckdb_hugeint value at the specified location, or 0 if the value cannot be converted.
 */
DUCKDB_API duckdb_hugeint duckdb_value_hugeint(duckdb_result *result, idx_t col, idx_t row);

/*!
 * returns: The duckdb_decimal value at the specified location, or 0 if the value cannot be converted.
 */
DUCKDB_API duckdb_decimal duckdb_value_decimal(duckdb_result *result, idx_t col, idx_t row);

/*!
 * returns: The uint8_t value at the specified location, or 0 if the value cannot be converted.
 */
DUCKDB_API uint8_t duckdb_value_uint8(duckdb_result *result, idx_t col, idx_t row);

/*!
 * returns: The uint16_t value at the specified location, or 0 if the value cannot be converted.
 */
DUCKDB_API uint16_t duckdb_value_uint16(duckdb_result *result, idx_t col, idx_t row);

/*!
 * returns: The uint32_t value at the specified location, or 0 if the value cannot be converted.
 */
DUCKDB_API uint32_t duckdb_value_uint32(duckdb_result *result, idx_t col, idx_t row);

/*!
 * returns: The uint64_t value at the specified location, or 0 if the value cannot be converted.
 */
DUCKDB_API uint64_t duckdb_value_uint64(duckdb_result *result, idx_t col, idx_t row);

/*!
 * returns: The float value at the specified location, or 0 if the value cannot be converted.
 */
DUCKDB_API float duckdb_value_float(duckdb_result *result, idx_t col, idx_t row);

/*!
 * returns: The double value at the specified location, or 0 if the value cannot be converted.
 */
DUCKDB_API double duckdb_value_double(duckdb_result *result, idx_t col, idx_t row);

/*!
 * returns: The duckdb_date value at the specified location, or 0 if the value cannot be converted.
 */
DUCKDB_API duckdb_date duckdb_value_date(duckdb_result *result, idx_t col, idx_t row);

/*!
 * returns: The duckdb_time value at the specified location, or 0 if the value cannot be converted.
 */
DUCKDB_API duckdb_time duckdb_value_time(duckdb_result *result, idx_t col, idx_t row);

/*!
 * returns: The duckdb_timestamp value at the specified location, or 0 if the value cannot be converted.
 */
DUCKDB_API duckdb_timestamp duckdb_value_timestamp(duckdb_result *result, idx_t col, idx_t row);

/*!
 * returns: The duckdb_interval value at the specified location, or 0 if the value cannot be converted.
 */
DUCKDB_API duckdb_interval duckdb_value_interval(duckdb_result *result, idx_t col, idx_t row);

/*!
* returns: The char* value at the specified location, or nullptr if the value cannot be converted.
The result must be freed with `duckdb_free`.
*/
DUCKDB_API char *duckdb_value_varchar(duckdb_result *result, idx_t col, idx_t row);

/*!
* returns: The char* value at the specified location. ONLY works on VARCHAR columns and does not auto-cast.
If the column is NOT a VARCHAR column this function will return NULL.

The result must NOT be freed.
*/
DUCKDB_API char *duckdb_value_varchar_internal(duckdb_result *result, idx_t col, idx_t row);

/*!
* returns: The duckdb_blob value at the specified location. Returns a blob with blob.data set to nullptr if the
value cannot be converted. The resulting "blob.data" must be freed with `duckdb_free.`
*/
DUCKDB_API duckdb_blob duckdb_value_blob(duckdb_result *result, idx_t col, idx_t row);

/*!
 * returns: Returns true if the value at the specified index is NULL, and false otherwise.
 */
DUCKDB_API bool duckdb_value_is_null(duckdb_result *result, idx_t col, idx_t row);

//===--------------------------------------------------------------------===//
// Helpers
//===--------------------------------------------------------------------===//
/*!
Allocate `size` bytes of memory using the duckdb internal malloc function. Any memory allocated in this manner
should be freed using `duckdb_free`.

* size: The number of bytes to allocate.
* returns: A pointer to the allocated memory region.
*/
DUCKDB_API void *duckdb_malloc(size_t size);

/*!
Free a value returned from `duckdb_malloc`, `duckdb_value_varchar` or `duckdb_value_blob`.

* ptr: The memory region to de-allocate.
*/
DUCKDB_API void duckdb_free(void *ptr);

/*!
The internal vector size used by DuckDB.
This is the amount of tuples that will fit into a data chunk created by `duckdb_create_data_chunk`.

* returns: The vector size.
*/
DUCKDB_API idx_t duckdb_vector_size();

//===--------------------------------------------------------------------===//
// Date/Time/Timestamp Helpers
//===--------------------------------------------------------------------===//
/*!
Decompose a `duckdb_date` object into year, month and date (stored as `duckdb_date_struct`).

* date: The date object, as obtained from a `DUCKDB_TYPE_DATE` column.
* returns: The `duckdb_date_struct` with the decomposed elements.
*/
DUCKDB_API duckdb_date_struct duckdb_from_date(duckdb_date date);

/*!
Re-compose a `duckdb_date` from year, month and date (`duckdb_date_struct`).

* date: The year, month and date stored in a `duckdb_date_struct`.
* returns: The `duckdb_date` element.
*/
DUCKDB_API duckdb_date duckdb_to_date(duckdb_date_struct date);

/*!
Decompose a `duckdb_time` object into hour, minute, second and microsecond (stored as `duckdb_time_struct`).

* time: The time object, as obtained from a `DUCKDB_TYPE_TIME` column.
* returns: The `duckdb_time_struct` with the decomposed elements.
*/
DUCKDB_API duckdb_time_struct duckdb_from_time(duckdb_time time);

/*!
Re-compose a `duckdb_time` from hour, minute, second and microsecond (`duckdb_time_struct`).

* time: The hour, minute, second and microsecond in a `duckdb_time_struct`.
* returns: The `duckdb_time` element.
*/
DUCKDB_API duckdb_time duckdb_to_time(duckdb_time_struct time);

/*!
Decompose a `duckdb_timestamp` object into a `duckdb_timestamp_struct`.

* ts: The ts object, as obtained from a `DUCKDB_TYPE_TIMESTAMP` column.
* returns: The `duckdb_timestamp_struct` with the decomposed elements.
*/
DUCKDB_API duckdb_timestamp_struct duckdb_from_timestamp(duckdb_timestamp ts);

/*!
Re-compose a `duckdb_timestamp` from a duckdb_timestamp_struct.

* ts: The de-composed elements in a `duckdb_timestamp_struct`.
* returns: The `duckdb_timestamp` element.
*/
DUCKDB_API duckdb_timestamp duckdb_to_timestamp(duckdb_timestamp_struct ts);

//===--------------------------------------------------------------------===//
// Hugeint Helpers
//===--------------------------------------------------------------------===//
/*!
Converts a duckdb_hugeint object (as obtained from a `DUCKDB_TYPE_HUGEINT` column) into a double.

* val: The hugeint value.
* returns: The converted `double` element.
*/
DUCKDB_API double duckdb_hugeint_to_double(duckdb_hugeint val);

/*!
Converts a double value to a duckdb_hugeint object.

If the conversion fails because the double value is too big the result will be 0.

* val: The double value.
* returns: The converted `duckdb_hugeint` element.
*/
DUCKDB_API duckdb_hugeint duckdb_double_to_hugeint(double val);

//===--------------------------------------------------------------------===//
// Decimal Helpers
//===--------------------------------------------------------------------===//
/*!
Converts a duckdb_decimal object (as obtained from a `DUCKDB_TYPE_DECIMAL` column) into a double.

* val: The decimal value.
* returns: The converted `double` element.
*/
DUCKDB_API double duckdb_decimal_to_double(duckdb_decimal val);

//===--------------------------------------------------------------------===//
// Prepared Statements
//===--------------------------------------------------------------------===//
// A prepared statement is a parameterized query that allows you to bind parameters to it.
// * This is useful to easily supply parameters to functions and avoid SQL injection attacks.
// * This is useful to speed up queries that you will execute several times with different parameters.
// Because the query will only be parsed, bound, optimized and planned once during the prepare stage,
// rather than once per execution.
// For example:
//   SELECT * FROM tbl WHERE id=?
// Or a query with multiple parameters:
//   SELECT * FROM tbl WHERE id=$1 OR name=$2

/*!
Create a prepared statement object from a query.

Note that after calling `duckdb_prepare`, the prepared statement should always be destroyed using
`duckdb_destroy_prepare`, even if the prepare fails.

If the prepare fails, `duckdb_prepare_error` can be called to obtain the reason why the prepare failed.

* connection: The connection object
* query: The SQL query to prepare
* out_prepared_statement: The resulting prepared statement object
* returns: `DuckDBSuccess` on success or `DuckDBError` on failure.
*/
DUCKDB_API duckdb_state duckdb_prepare(duckdb_connection connection, const char *query,
                                       duckdb_prepared_statement *out_prepared_statement);

/*!
Closes the prepared statement and de-allocates all memory allocated for the statement.

* prepared_statement: The prepared statement to destroy.
*/
DUCKDB_API void duckdb_destroy_prepare(duckdb_prepared_statement *prepared_statement);

/*!
Returns the error message associated with the given prepared statement.
If the prepared statement has no error message, this returns `nullptr` instead.

The error message should not be freed. It will be de-allocated when `duckdb_destroy_prepare` is called.

* prepared_statement: The prepared statement to obtain the error from.
* returns: The error message, or `nullptr` if there is none.
*/
DUCKDB_API const char *duckdb_prepare_error(duckdb_prepared_statement prepared_statement);

/*!
Returns the number of parameters that can be provided to the given prepared statement.

Returns 0 if the query was not successfully prepared.

* prepared_statement: The prepared statement to obtain the number of parameters for.
*/
DUCKDB_API idx_t duckdb_nparams(duckdb_prepared_statement prepared_statement);

/*!
Returns the parameter type for the parameter at the given index.

Returns `DUCKDB_TYPE_INVALID` if the parameter index is out of range or the statement was not successfully prepared.

* prepared_statement: The prepared statement.
* param_idx: The parameter index.
* returns: The parameter type
*/
DUCKDB_API duckdb_type duckdb_param_type(duckdb_prepared_statement prepared_statement, idx_t param_idx);

/*!
Clear the params bind to the prepared statement.
*/
DUCKDB_API duckdb_state duckdb_clear_bindings(duckdb_prepared_statement prepared_statement);

/*!
Binds a bool value to the prepared statement at the specified index.
*/
DUCKDB_API duckdb_state duckdb_bind_boolean(duckdb_prepared_statement prepared_statement, idx_t param_idx, bool val);

/*!
Binds an int8_t value to the prepared statement at the specified index.
*/
DUCKDB_API duckdb_state duckdb_bind_int8(duckdb_prepared_statement prepared_statement, idx_t param_idx, int8_t val);

/*!
Binds an int16_t value to the prepared statement at the specified index.
*/
DUCKDB_API duckdb_state duckdb_bind_int16(duckdb_prepared_statement prepared_statement, idx_t param_idx, int16_t val);

/*!
Binds an int32_t value to the prepared statement at the specified index.
*/
DUCKDB_API duckdb_state duckdb_bind_int32(duckdb_prepared_statement prepared_statement, idx_t param_idx, int32_t val);

/*!
Binds an int64_t value to the prepared statement at the specified index.
*/
DUCKDB_API duckdb_state duckdb_bind_int64(duckdb_prepared_statement prepared_statement, idx_t param_idx, int64_t val);

/*!
Binds an duckdb_hugeint value to the prepared statement at the specified index.
*/
DUCKDB_API duckdb_state duckdb_bind_hugeint(duckdb_prepared_statement prepared_statement, idx_t param_idx,
                                            duckdb_hugeint val);

/*!
Binds an uint8_t value to the prepared statement at the specified index.
*/
DUCKDB_API duckdb_state duckdb_bind_uint8(duckdb_prepared_statement prepared_statement, idx_t param_idx, uint8_t val);

/*!
Binds an uint16_t value to the prepared statement at the specified index.
*/
DUCKDB_API duckdb_state duckdb_bind_uint16(duckdb_prepared_statement prepared_statement, idx_t param_idx, uint16_t val);

/*!
Binds an uint32_t value to the prepared statement at the specified index.
*/
DUCKDB_API duckdb_state duckdb_bind_uint32(duckdb_prepared_statement prepared_statement, idx_t param_idx, uint32_t val);

/*!
Binds an uint64_t value to the prepared statement at the specified index.
*/
DUCKDB_API duckdb_state duckdb_bind_uint64(duckdb_prepared_statement prepared_statement, idx_t param_idx, uint64_t val);

/*!
Binds an float value to the prepared statement at the specified index.
*/
DUCKDB_API duckdb_state duckdb_bind_float(duckdb_prepared_statement prepared_statement, idx_t param_idx, float val);

/*!
Binds an double value to the prepared statement at the specified index.
*/
DUCKDB_API duckdb_state duckdb_bind_double(duckdb_prepared_statement prepared_statement, idx_t param_idx, double val);

/*!
Binds a duckdb_date value to the prepared statement at the specified index.
*/
DUCKDB_API duckdb_state duckdb_bind_date(duckdb_prepared_statement prepared_statement, idx_t param_idx,
                                         duckdb_date val);

/*!
Binds a duckdb_time value to the prepared statement at the specified index.
*/
DUCKDB_API duckdb_state duckdb_bind_time(duckdb_prepared_statement prepared_statement, idx_t param_idx,
                                         duckdb_time val);

/*!
Binds a duckdb_timestamp value to the prepared statement at the specified index.
*/
DUCKDB_API duckdb_state duckdb_bind_timestamp(duckdb_prepared_statement prepared_statement, idx_t param_idx,
                                              duckdb_timestamp val);

/*!
Binds a duckdb_interval value to the prepared statement at the specified index.
*/
DUCKDB_API duckdb_state duckdb_bind_interval(duckdb_prepared_statement prepared_statement, idx_t param_idx,
                                             duckdb_interval val);

/*!
Binds a null-terminated varchar value to the prepared statement at the specified index.
*/
DUCKDB_API duckdb_state duckdb_bind_varchar(duckdb_prepared_statement prepared_statement, idx_t param_idx,
                                            const char *val);

/*!
Binds a varchar value to the prepared statement at the specified index.
*/
DUCKDB_API duckdb_state duckdb_bind_varchar_length(duckdb_prepared_statement prepared_statement, idx_t param_idx,
                                                   const char *val, idx_t length);

/*!
Binds a blob value to the prepared statement at the specified index.
*/
DUCKDB_API duckdb_state duckdb_bind_blob(duckdb_prepared_statement prepared_statement, idx_t param_idx,
                                         const void *data, idx_t length);

/*!
Binds a NULL value to the prepared statement at the specified index.
*/
DUCKDB_API duckdb_state duckdb_bind_null(duckdb_prepared_statement prepared_statement, idx_t param_idx);

/*!
Executes the prepared statement with the given bound parameters, and returns a materialized query result.

This method can be called multiple times for each prepared statement, and the parameters can be modified
between calls to this function.

* prepared_statement: The prepared statement to execute.
* out_result: The query result.
* returns: `DuckDBSuccess` on success or `DuckDBError` on failure.
*/
DUCKDB_API duckdb_state duckdb_execute_prepared(duckdb_prepared_statement prepared_statement,
                                                duckdb_result *out_result);

/*!
Executes the prepared statement with the given bound parameters, and returns an arrow query result.

* prepared_statement: The prepared statement to execute.
* out_result: The query result.
* returns: `DuckDBSuccess` on success or `DuckDBError` on failure.
*/
DUCKDB_API duckdb_state duckdb_execute_prepared_arrow(duckdb_prepared_statement prepared_statement,
                                                      duckdb_arrow *out_result);

//===--------------------------------------------------------------------===//
// Pending Result Interface
//===--------------------------------------------------------------------===//
/*!
Executes the prepared statement with the given bound parameters, and returns a pending result.
The pending result represents an intermediate structure for a query that is not yet fully executed.
The pending result can be used to incrementally execute a query, returning control to the client between tasks.

Note that after calling `duckdb_pending_prepared`, the pending result should always be destroyed using
`duckdb_destroy_pending`, even if this function returns DuckDBError.

* prepared_statement: The prepared statement to execute.
* out_result: The pending query result.
* returns: `DuckDBSuccess` on success or `DuckDBError` on failure.
*/
DUCKDB_API duckdb_state duckdb_pending_prepared(duckdb_prepared_statement prepared_statement,
                                                duckdb_pending_result *out_result);

/*!
Closes the pending result and de-allocates all memory allocated for the result.

* pending_result: The pending result to destroy.
*/
DUCKDB_API void duckdb_destroy_pending(duckdb_pending_result *pending_result);

/*!
Returns the error message contained within the pending result.

The result of this function must not be freed. It will be cleaned up when `duckdb_destroy_pending` is called.

* result: The pending result to fetch the error from.
* returns: The error of the pending result.
*/
DUCKDB_API const char *duckdb_pending_error(duckdb_pending_result pending_result);

/*!
Executes a single task within the query, returning whether or not the query is ready.

If this returns DUCKDB_PENDING_RESULT_READY, the duckdb_execute_pending function can be called to obtain the result.
If this returns DUCKDB_PENDING_RESULT_NOT_READY, the duckdb_pending_execute_task function should be called again.
If this returns DUCKDB_PENDING_ERROR, an error occurred during execution.

The error message can be obtained by calling duckdb_pending_error on the pending_result.

* pending_result: The pending result to execute a task within..
* returns: The state of the pending result after the execution.
*/
DUCKDB_API duckdb_pending_state duckdb_pending_execute_task(duckdb_pending_result pending_result);

/*!
Fully execute a pending query result, returning the final query result.

If duckdb_pending_execute_task has been called until DUCKDB_PENDING_RESULT_READY was returned, this will return fast.
Otherwise, all remaining tasks must be executed first.

* pending_result: The pending result to execute.
* out_result: The result object.
* returns: `DuckDBSuccess` on success or `DuckDBError` on failure.
*/
DUCKDB_API duckdb_state duckdb_execute_pending(duckdb_pending_result pending_result, duckdb_result *out_result);

//===--------------------------------------------------------------------===//
// Value Interface
//===--------------------------------------------------------------------===//
/*!
Destroys the value and de-allocates all memory allocated for that type.

* value: The value to destroy.
*/
DUCKDB_API void duckdb_destroy_value(duckdb_value *value);

/*!
Creates a value from a null-terminated string

* value: The null-terminated string
* returns: The value. This must be destroyed with `duckdb_destroy_value`.
*/
DUCKDB_API duckdb_value duckdb_create_varchar(const char *text);

/*!
Creates a value from a string

* value: The text
* length: The length of the text
* returns: The value. This must be destroyed with `duckdb_destroy_value`.
*/
DUCKDB_API duckdb_value duckdb_create_varchar_length(const char *text, idx_t length);

/*!
Creates a value from an int64

* value: The bigint value
* returns: The value. This must be destroyed with `duckdb_destroy_value`.
*/
DUCKDB_API duckdb_value duckdb_create_int64(int64_t val);

/*!
Obtains a string representation of the given value.
The result must be destroyed with `duckdb_free`.

* value: The value
* returns: The string value. This must be destroyed with `duckdb_free`.
*/
DUCKDB_API char *duckdb_get_varchar(duckdb_value value);

/*!
Obtains an int64 of the given value.

* value: The value
* returns: The int64 value, or 0 if no conversion is possible
*/
DUCKDB_API int64_t duckdb_get_int64(duckdb_value value);

//===--------------------------------------------------------------------===//
// Logical Type Interface
//===--------------------------------------------------------------------===//

/*!
Creates a `duckdb_logical_type` from a standard primitive type.
The resulting type should be destroyed with `duckdb_destroy_logical_type`.

This should not be used with `DUCKDB_TYPE_DECIMAL`.

* type: The primitive type to create.
* returns: The logical type.
*/
DUCKDB_API duckdb_logical_type duckdb_create_logical_type(duckdb_type type);

/*!
Creates a list type from its child type.
The resulting type should be destroyed with `duckdb_destroy_logical_type`.

* type: The child type of list type to create.
* returns: The logical type.
*/
DUCKDB_API duckdb_logical_type duckdb_create_list_type(duckdb_logical_type type);

/*!
Creates a map type from its key type and value type.
The resulting type should be destroyed with `duckdb_destroy_logical_type`.

* type: The key type and value type of map type to create.
* returns: The logical type.
*/
DUCKDB_API duckdb_logical_type duckdb_create_map_type(duckdb_logical_type key_type, duckdb_logical_type value_type);

/*!
Creates a `duckdb_logical_type` of type decimal with the specified width and scale
The resulting type should be destroyed with `duckdb_destroy_logical_type`.

* width: The width of the decimal type
* scale: The scale of the decimal type
* returns: The logical type.
*/
DUCKDB_API duckdb_logical_type duckdb_create_decimal_type(uint8_t width, uint8_t scale);

/*!
Retrieves the type class of a `duckdb_logical_type`.

* type: The logical type object
* returns: The type id
*/
DUCKDB_API duckdb_type duckdb_get_type_id(duckdb_logical_type type);

/*!
Retrieves the width of a decimal type.

* type: The logical type object
* returns: The width of the decimal type
*/
DUCKDB_API uint8_t duckdb_decimal_width(duckdb_logical_type type);

/*!
Retrieves the scale of a decimal type.

* type: The logical type object
* returns: The scale of the decimal type
*/
DUCKDB_API uint8_t duckdb_decimal_scale(duckdb_logical_type type);

/*!
Retrieves the internal storage type of a decimal type.

* type: The logical type object
* returns: The internal type of the decimal type
*/
DUCKDB_API duckdb_type duckdb_decimal_internal_type(duckdb_logical_type type);

/*!
Retrieves the internal storage type of an enum type.

* type: The logical type object
* returns: The internal type of the enum type
*/
DUCKDB_API duckdb_type duckdb_enum_internal_type(duckdb_logical_type type);

/*!
Retrieves the dictionary size of the enum type

* type: The logical type object
* returns: The dictionary size of the enum type
*/
DUCKDB_API uint32_t duckdb_enum_dictionary_size(duckdb_logical_type type);

/*!
Retrieves the dictionary value at the specified position from the enum.

The result must be freed with `duckdb_free`

* type: The logical type object
* index: The index in the dictionary
* returns: The string value of the enum type. Must be freed with `duckdb_free`.
*/
DUCKDB_API char *duckdb_enum_dictionary_value(duckdb_logical_type type, idx_t index);

/*!
Retrieves the child type of the given list type.

The result must be freed with `duckdb_destroy_logical_type`

* type: The logical type object
* returns: The child type of the list type. Must be destroyed with `duckdb_destroy_logical_type`.
*/
DUCKDB_API duckdb_logical_type duckdb_list_type_child_type(duckdb_logical_type type);

/*!
Retrieves the key type of the given map type.

The result must be freed with `duckdb_destroy_logical_type`

* type: The logical type object
* returns: The key type of the map type. Must be destroyed with `duckdb_destroy_logical_type`.
*/
DUCKDB_API duckdb_logical_type duckdb_map_type_key_type(duckdb_logical_type type);

/*!
Retrieves the value type of the given map type.

The result must be freed with `duckdb_destroy_logical_type`

* type: The logical type object
* returns: The value type of the map type. Must be destroyed with `duckdb_destroy_logical_type`.
*/
DUCKDB_API duckdb_logical_type duckdb_map_type_value_type(duckdb_logical_type type);

/*!
Returns the number of children of a struct type.

* type: The logical type object
* returns: The number of children of a struct type.
*/
DUCKDB_API idx_t duckdb_struct_type_child_count(duckdb_logical_type type);

/*!
Retrieves the name of the struct child.

The result must be freed with `duckdb_free`

* type: The logical type object
* index: The child index
* returns: The name of the struct type. Must be freed with `duckdb_free`.
*/
DUCKDB_API char *duckdb_struct_type_child_name(duckdb_logical_type type, idx_t index);

/*!
Retrieves the child type of the given struct type at the specified index.

The result must be freed with `duckdb_destroy_logical_type`

* type: The logical type object
* index: The child index
* returns: The child type of the struct type. Must be destroyed with `duckdb_destroy_logical_type`.
*/
DUCKDB_API duckdb_logical_type duckdb_struct_type_child_type(duckdb_logical_type type, idx_t index);

/*!
Destroys the logical type and de-allocates all memory allocated for that type.

* type: The logical type to destroy.
*/
DUCKDB_API void duckdb_destroy_logical_type(duckdb_logical_type *type);

//===--------------------------------------------------------------------===//
// Data Chunk Interface
//===--------------------------------------------------------------------===//
/*!
Creates an empty DataChunk with the specified set of types.

* types: An array of types of the data chunk.
* column_count: The number of columns.
* returns: The data chunk.
*/
DUCKDB_API duckdb_data_chunk duckdb_create_data_chunk(duckdb_logical_type *types, idx_t column_count);

/*!
Destroys the data chunk and de-allocates all memory allocated for that chunk.

* chunk: The data chunk to destroy.
*/
DUCKDB_API void duckdb_destroy_data_chunk(duckdb_data_chunk *chunk);

/*!
Resets a data chunk, clearing the validity masks and setting the cardinality of the data chunk to 0.

* chunk: The data chunk to reset.
*/
DUCKDB_API void duckdb_data_chunk_reset(duckdb_data_chunk chunk);

/*!
Retrieves the number of columns in a data chunk.

* chunk: The data chunk to get the data from
* returns: The number of columns in the data chunk
*/
DUCKDB_API idx_t duckdb_data_chunk_get_column_count(duckdb_data_chunk chunk);

/*!
Retrieves the vector at the specified column index in the data chunk.

The pointer to the vector is valid for as long as the chunk is alive.
It does NOT need to be destroyed.

* chunk: The data chunk to get the data from
* returns: The vector
*/
DUCKDB_API duckdb_vector duckdb_data_chunk_get_vector(duckdb_data_chunk chunk, idx_t col_idx);

/*!
Retrieves the current number of tuples in a data chunk.

* chunk: The data chunk to get the data from
* returns: The number of tuples in the data chunk
*/
DUCKDB_API idx_t duckdb_data_chunk_get_size(duckdb_data_chunk chunk);

/*!
Sets the current number of tuples in a data chunk.

* chunk: The data chunk to set the size in
* size: The number of tuples in the data chunk
*/
DUCKDB_API void duckdb_data_chunk_set_size(duckdb_data_chunk chunk, idx_t size);

//===--------------------------------------------------------------------===//
// Vector Interface
//===--------------------------------------------------------------------===//
/*!
Retrieves the column type of the specified vector.

The result must be destroyed with `duckdb_destroy_logical_type`.

* vector: The vector get the data from
* returns: The type of the vector
*/
DUCKDB_API duckdb_logical_type duckdb_vector_get_column_type(duckdb_vector vector);

/*!
Retrieves the data pointer of the vector.

The data pointer can be used to read or write values from the vector.
How to read or write values depends on the type of the vector.

* vector: The vector to get the data from
* returns: The data pointer
*/
DUCKDB_API void *duckdb_vector_get_data(duckdb_vector vector);

/*!
Retrieves the validity mask pointer of the specified vector.

If all values are valid, this function MIGHT return NULL!

The validity mask is a bitset that signifies null-ness within the data chunk.
It is a series of uint64_t values, where each uint64_t value contains validity for 64 tuples.
The bit is set to 1 if the value is valid (i.e. not NULL) or 0 if the value is invalid (i.e. NULL).

Validity of a specific value can be obtained like this:

idx_t entry_idx = row_idx / 64;
idx_t idx_in_entry = row_idx % 64;
bool is_valid = validity_mask[entry_idx] & (1 << idx_in_entry);

Alternatively, the (slower) duckdb_validity_row_is_valid function can be used.

* vector: The vector to get the data from
* returns: The pointer to the validity mask, or NULL if no validity mask is present
*/
DUCKDB_API uint64_t *duckdb_vector_get_validity(duckdb_vector vector);

/*!
Ensures the validity mask is writable by allocating it.

After this function is called, `duckdb_vector_get_validity` will ALWAYS return non-NULL.
This allows null values to be written to the vector, regardless of whether a validity mask was present before.

* vector: The vector to alter
*/
DUCKDB_API void duckdb_vector_ensure_validity_writable(duckdb_vector vector);

/*!
Assigns a string element in the vector at the specified location.

* vector: The vector to alter
* index: The row position in the vector to assign the string to
* str: The null-terminated string
*/
DUCKDB_API void duckdb_vector_assign_string_element(duckdb_vector vector, idx_t index, const char *str);

/*!
Assigns a string element in the vector at the specified location.

* vector: The vector to alter
* index: The row position in the vector to assign the string to
* str: The string
* str_len: The length of the string (in bytes)
*/
DUCKDB_API void duckdb_vector_assign_string_element_len(duckdb_vector vector, idx_t index, const char *str,
                                                        idx_t str_len);

/*!
Retrieves the child vector of a list vector.

The resulting vector is valid as long as the parent vector is valid.

* vector: The vector
* returns: The child vector
*/
DUCKDB_API duckdb_vector duckdb_list_vector_get_child(duckdb_vector vector);

/*!
Returns the size of the child vector of the list

* vector: The vector
* returns: The size of the child list
*/
DUCKDB_API idx_t duckdb_list_vector_get_size(duckdb_vector vector);

/*!
Retrieves the child vector of a struct vector.

The resulting vector is valid as long as the parent vector is valid.

* vector: The vector
* index: The child index
* returns: The child vector
*/
DUCKDB_API duckdb_vector duckdb_struct_vector_get_child(duckdb_vector vector, idx_t index);

//===--------------------------------------------------------------------===//
// Validity Mask Functions
//===--------------------------------------------------------------------===//
/*!
Returns whether or not a row is valid (i.e. not NULL) in the given validity mask.

* validity: The validity mask, as obtained through `duckdb_data_chunk_get_validity`
* row: The row index
* returns: true if the row is valid, false otherwise
*/
DUCKDB_API bool duckdb_validity_row_is_valid(uint64_t *validity, idx_t row);

/*!
In a validity mask, sets a specific row to either valid or invalid.

Note that `duckdb_data_chunk_ensure_validity_writable` should be called before calling `duckdb_data_chunk_get_validity`,
to ensure that there is a validity mask to write to.

* validity: The validity mask, as obtained through `duckdb_data_chunk_get_validity`.
* row: The row index
* valid: Whether or not to set the row to valid, or invalid
*/
DUCKDB_API void duckdb_validity_set_row_validity(uint64_t *validity, idx_t row, bool valid);

/*!
In a validity mask, sets a specific row to invalid.

Equivalent to `duckdb_validity_set_row_validity` with valid set to false.

* validity: The validity mask
* row: The row index
*/
DUCKDB_API void duckdb_validity_set_row_invalid(uint64_t *validity, idx_t row);

/*!
In a validity mask, sets a specific row to valid.

Equivalent to `duckdb_validity_set_row_validity` with valid set to true.

* validity: The validity mask
* row: The row index
*/
DUCKDB_API void duckdb_validity_set_row_valid(uint64_t *validity, idx_t row);

//===--------------------------------------------------------------------===//
// Table Functions
//===--------------------------------------------------------------------===//
typedef void *duckdb_table_function;
typedef void *duckdb_bind_info;
typedef void *duckdb_init_info;
typedef void *duckdb_function_info;

typedef void (*duckdb_table_function_bind_t)(duckdb_bind_info info);
typedef void (*duckdb_table_function_init_t)(duckdb_init_info info);
typedef void (*duckdb_table_function_t)(duckdb_function_info info, duckdb_data_chunk output);
typedef void (*duckdb_delete_callback_t)(void *data);

/*!
Creates a new empty table function.

The return value should be destroyed with `duckdb_destroy_table_function`.

* returns: The table function object.
*/
DUCKDB_API duckdb_table_function duckdb_create_table_function();

/*!
Destroys the given table function object.

* table_function: The table function to destroy
*/
DUCKDB_API void duckdb_destroy_table_function(duckdb_table_function *table_function);

/*!
Sets the name of the given table function.

* table_function: The table function
* name: The name of the table function
*/
DUCKDB_API void duckdb_table_function_set_name(duckdb_table_function table_function, const char *name);

/*!
Adds a parameter to the table function.

* table_function: The table function
* type: The type of the parameter to add.
*/
DUCKDB_API void duckdb_table_function_add_parameter(duckdb_table_function table_function, duckdb_logical_type type);

/*!
Assigns extra information to the table function that can be fetched during binding, etc.

* table_function: The table function
* extra_info: The extra information
* destroy: The callback that will be called to destroy the bind data (if any)
*/
DUCKDB_API void duckdb_table_function_set_extra_info(duckdb_table_function table_function, void *extra_info,
                                                     duckdb_delete_callback_t destroy);

/*!
Sets the bind function of the table function

* table_function: The table function
* bind: The bind function
*/
DUCKDB_API void duckdb_table_function_set_bind(duckdb_table_function table_function, duckdb_table_function_bind_t bind);

/*!
Sets the init function of the table function

* table_function: The table function
* init: The init function
*/
DUCKDB_API void duckdb_table_function_set_init(duckdb_table_function table_function, duckdb_table_function_init_t init);

/*!
Sets the thread-local init function of the table function

* table_function: The table function
* init: The init function
*/
DUCKDB_API void duckdb_table_function_set_local_init(duckdb_table_function table_function,
                                                     duckdb_table_function_init_t init);

/*!
Sets the main function of the table function

* table_function: The table function
* function: The function
*/
DUCKDB_API void duckdb_table_function_set_function(duckdb_table_function table_function,
                                                   duckdb_table_function_t function);

/*!
Sets whether or not the given table function supports projection pushdown.

If this is set to true, the system will provide a list of all required columns in the `init` stage through
the `duckdb_init_get_column_count` and `duckdb_init_get_column_index` functions.
If this is set to false (the default), the system will expect all columns to be projected.

* table_function: The table function
* pushdown: True if the table function supports projection pushdown, false otherwise.
*/
DUCKDB_API void duckdb_table_function_supports_projection_pushdown(duckdb_table_function table_function, bool pushdown);

/*!
Register the table function object within the given connection.

The function requires at least a name, a bind function, an init function and a main function.

If the function is incomplete or a function with this name already exists DuckDBError is returned.

* con: The connection to register it in.
* function: The function pointer
* returns: Whether or not the registration was successful.
*/
DUCKDB_API duckdb_state duckdb_register_table_function(duckdb_connection con, duckdb_table_function function);

//===--------------------------------------------------------------------===//
// Table Function Bind
//===--------------------------------------------------------------------===//
/*!
Retrieves the extra info of the function as set in `duckdb_table_function_set_extra_info`

* info: The info object
* returns: The extra info
*/
DUCKDB_API void *duckdb_bind_get_extra_info(duckdb_bind_info info);

/*!
Adds a result column to the output of the table function.

* info: The info object
* name: The name of the column
* type: The logical type of the column
*/
DUCKDB_API void duckdb_bind_add_result_column(duckdb_bind_info info, const char *name, duckdb_logical_type type);

/*!
Retrieves the number of regular (non-named) parameters to the function.

* info: The info object
* returns: The number of parameters
*/
DUCKDB_API idx_t duckdb_bind_get_parameter_count(duckdb_bind_info info);

/*!
Retrieves the parameter at the given index.

The result must be destroyed with `duckdb_destroy_value`.

* info: The info object
* index: The index of the parameter to get
* returns: The value of the parameter. Must be destroyed with `duckdb_destroy_value`.
*/
DUCKDB_API duckdb_value duckdb_bind_get_parameter(duckdb_bind_info info, idx_t index);

/*!
Sets the user-provided bind data in the bind object. This object can be retrieved again during execution.

* info: The info object
* extra_data: The bind data object.
* destroy: The callback that will be called to destroy the bind data (if any)
*/
DUCKDB_API void duckdb_bind_set_bind_data(duckdb_bind_info info, void *bind_data, duckdb_delete_callback_t destroy);

/*!
Sets the cardinality estimate for the table function, used for optimization.

* info: The bind data object.
* is_exact: Whether or not the cardinality estimate is exact, or an approximation
*/
DUCKDB_API void duckdb_bind_set_cardinality(duckdb_bind_info info, idx_t cardinality, bool is_exact);

/*!
Report that an error has occurred while calling bind.

* info: The info object
* error: The error message
*/
DUCKDB_API void duckdb_bind_set_error(duckdb_bind_info info, const char *error);

//===--------------------------------------------------------------------===//
// Table Function Init
//===--------------------------------------------------------------------===//

/*!
Retrieves the extra info of the function as set in `duckdb_table_function_set_extra_info`

* info: The info object
* returns: The extra info
*/
DUCKDB_API void *duckdb_init_get_extra_info(duckdb_init_info info);

/*!
Gets the bind data set by `duckdb_bind_set_bind_data` during the bind.

Note that the bind data should be considered as read-only.
For tracking state, use the init data instead.

* info: The info object
* returns: The bind data object
*/
DUCKDB_API void *duckdb_init_get_bind_data(duckdb_init_info info);

/*!
Sets the user-provided init data in the init object. This object can be retrieved again during execution.

* info: The info object
* extra_data: The init data object.
* destroy: The callback that will be called to destroy the init data (if any)
*/
DUCKDB_API void duckdb_init_set_init_data(duckdb_init_info info, void *init_data, duckdb_delete_callback_t destroy);

/*!
Returns the number of projected columns.

This function must be used if projection pushdown is enabled to figure out which columns to emit.

* info: The info object
* returns: The number of projected columns.
*/
DUCKDB_API idx_t duckdb_init_get_column_count(duckdb_init_info info);

/*!
Returns the column index of the projected column at the specified position.

This function must be used if projection pushdown is enabled to figure out which columns to emit.

* info: The info object
* column_index: The index at which to get the projected column index, from 0..duckdb_init_get_column_count(info)
* returns: The column index of the projected column.
*/
DUCKDB_API idx_t duckdb_init_get_column_index(duckdb_init_info info, idx_t column_index);

/*!
Sets how many threads can process this table function in parallel (default: 1)

* info: The info object
* max_threads: The maximum amount of threads that can process this table function
*/
DUCKDB_API void duckdb_init_set_max_threads(duckdb_init_info info, idx_t max_threads);

/*!
Report that an error has occurred while calling init.

* info: The info object
* error: The error message
*/
DUCKDB_API void duckdb_init_set_error(duckdb_init_info info, const char *error);

//===--------------------------------------------------------------------===//
// Table Function
//===--------------------------------------------------------------------===//

/*!
Retrieves the extra info of the function as set in `duckdb_table_function_set_extra_info`

* info: The info object
* returns: The extra info
*/
DUCKDB_API void *duckdb_function_get_extra_info(duckdb_function_info info);
/*!
Gets the bind data set by `duckdb_bind_set_bind_data` during the bind.

Note that the bind data should be considered as read-only.
For tracking state, use the init data instead.

* info: The info object
* returns: The bind data object
*/
DUCKDB_API void *duckdb_function_get_bind_data(duckdb_function_info info);

/*!
Gets the init data set by `duckdb_init_set_init_data` during the init.

* info: The info object
* returns: The init data object
*/
DUCKDB_API void *duckdb_function_get_init_data(duckdb_function_info info);

/*!
Gets the thread-local init data set by `duckdb_init_set_init_data` during the local_init.

* info: The info object
* returns: The init data object
*/
DUCKDB_API void *duckdb_function_get_local_init_data(duckdb_function_info info);

/*!
Report that an error has occurred while executing the function.

* info: The info object
* error: The error message
*/
DUCKDB_API void duckdb_function_set_error(duckdb_function_info info, const char *error);

//===--------------------------------------------------------------------===//
// Replacement Scans
//===--------------------------------------------------------------------===//
typedef void *duckdb_replacement_scan_info;

typedef void (*duckdb_replacement_callback_t)(duckdb_replacement_scan_info info, const char *table_name, void *data);

/*!
Add a replacement scan definition to the specified database

* db: The database object to add the replacement scan to
* replacement: The replacement scan callback
* extra_data: Extra data that is passed back into the specified callback
* delete_callback: The delete callback to call on the extra data, if any
*/
DUCKDB_API void duckdb_add_replacement_scan(duckdb_database db, duckdb_replacement_callback_t replacement,
                                            void *extra_data, duckdb_delete_callback_t delete_callback);

/*!
Sets the replacement function name to use. If this function is called in the replacement callback,
 the replacement scan is performed. If it is not called, the replacement callback is not performed.

* info: The info object
* function_name: The function name to substitute.
*/
DUCKDB_API void duckdb_replacement_scan_set_function_name(duckdb_replacement_scan_info info, const char *function_name);

/*!
Adds a parameter to the replacement scan function.

* info: The info object
* parameter: The parameter to add.
*/
DUCKDB_API void duckdb_replacement_scan_add_parameter(duckdb_replacement_scan_info info, duckdb_value parameter);

/*!
Report that an error has occurred while executing the replacement scan.

* info: The info object
* error: The error message
*/
DUCKDB_API void duckdb_replacement_scan_set_error(duckdb_replacement_scan_info info, const char *error);

//===--------------------------------------------------------------------===//
// Appender
//===--------------------------------------------------------------------===//

// Appenders are the most efficient way of loading data into DuckDB from within the C interface, and are recommended for
// fast data loading. The appender is much faster than using prepared statements or individual `INSERT INTO` statements.

// Appends are made in row-wise format. For every column, a `duckdb_append_[type]` call should be made, after which
// the row should be finished by calling `duckdb_appender_end_row`. After all rows have been appended,
// `duckdb_appender_destroy` should be used to finalize the appender and clean up the resulting memory.

// Note that `duckdb_appender_destroy` should always be called on the resulting appender, even if the function returns
// `DuckDBError`.

/*!
Creates an appender object.

* connection: The connection context to create the appender in.
* schema: The schema of the table to append to, or `nullptr` for the default schema.
* table: The table name to append to.
* out_appender: The resulting appender object.
* returns: `DuckDBSuccess` on success or `DuckDBError` on failure.
*/
DUCKDB_API duckdb_state duckdb_appender_create(duckdb_connection connection, const char *schema, const char *table,
                                               duckdb_appender *out_appender);

/*!
Returns the error message associated with the given appender.
If the appender has no error message, this returns `nullptr` instead.

The error message should not be freed. It will be de-allocated when `duckdb_appender_destroy` is called.

* appender: The appender to get the error from.
* returns: The error message, or `nullptr` if there is none.
*/
DUCKDB_API const char *duckdb_appender_error(duckdb_appender appender);

/*!
Flush the appender to the table, forcing the cache of the appender to be cleared and the data to be appended to the
base table.

This should generally not be used unless you know what you are doing. Instead, call `duckdb_appender_destroy` when you
are done with the appender.

* appender: The appender to flush.
* returns: `DuckDBSuccess` on success or `DuckDBError` on failure.
*/
DUCKDB_API duckdb_state duckdb_appender_flush(duckdb_appender appender);

/*!
Close the appender, flushing all intermediate state in the appender to the table and closing it for further appends.

This is generally not necessary. Call `duckdb_appender_destroy` instead.

* appender: The appender to flush and close.
* returns: `DuckDBSuccess` on success or `DuckDBError` on failure.
*/
DUCKDB_API duckdb_state duckdb_appender_close(duckdb_appender appender);

/*!
Close the appender and destroy it. Flushing all intermediate state in the appender to the table, and de-allocating
all memory associated with the appender.

* appender: The appender to flush, close and destroy.
* returns: `DuckDBSuccess` on success or `DuckDBError` on failure.
*/
DUCKDB_API duckdb_state duckdb_appender_destroy(duckdb_appender *appender);

/*!
A nop function, provided for backwards compatibility reasons. Does nothing. Only `duckdb_appender_end_row` is required.
*/
DUCKDB_API duckdb_state duckdb_appender_begin_row(duckdb_appender appender);

/*!
Finish the current row of appends. After end_row is called, the next row can be appended.

* appender: The appender.
* returns: `DuckDBSuccess` on success or `DuckDBError` on failure.
*/
DUCKDB_API duckdb_state duckdb_appender_end_row(duckdb_appender appender);

/*!
Append a bool value to the appender.
*/
DUCKDB_API duckdb_state duckdb_append_bool(duckdb_appender appender, bool value);

/*!
Append an int8_t value to the appender.
*/
DUCKDB_API duckdb_state duckdb_append_int8(duckdb_appender appender, int8_t value);
/*!
Append an int16_t value to the appender.
*/
DUCKDB_API duckdb_state duckdb_append_int16(duckdb_appender appender, int16_t value);
/*!
Append an int32_t value to the appender.
*/
DUCKDB_API duckdb_state duckdb_append_int32(duckdb_appender appender, int32_t value);
/*!
Append an int64_t value to the appender.
*/
DUCKDB_API duckdb_state duckdb_append_int64(duckdb_appender appender, int64_t value);
/*!
Append a duckdb_hugeint value to the appender.
*/
DUCKDB_API duckdb_state duckdb_append_hugeint(duckdb_appender appender, duckdb_hugeint value);

/*!
Append a uint8_t value to the appender.
*/
DUCKDB_API duckdb_state duckdb_append_uint8(duckdb_appender appender, uint8_t value);
/*!
Append a uint16_t value to the appender.
*/
DUCKDB_API duckdb_state duckdb_append_uint16(duckdb_appender appender, uint16_t value);
/*!
Append a uint32_t value to the appender.
*/
DUCKDB_API duckdb_state duckdb_append_uint32(duckdb_appender appender, uint32_t value);
/*!
Append a uint64_t value to the appender.
*/
DUCKDB_API duckdb_state duckdb_append_uint64(duckdb_appender appender, uint64_t value);

/*!
Append a float value to the appender.
*/
DUCKDB_API duckdb_state duckdb_append_float(duckdb_appender appender, float value);
/*!
Append a double value to the appender.
*/
DUCKDB_API duckdb_state duckdb_append_double(duckdb_appender appender, double value);

/*!
Append a duckdb_date value to the appender.
*/
DUCKDB_API duckdb_state duckdb_append_date(duckdb_appender appender, duckdb_date value);
/*!
Append a duckdb_time value to the appender.
*/
DUCKDB_API duckdb_state duckdb_append_time(duckdb_appender appender, duckdb_time value);
/*!
Append a duckdb_timestamp value to the appender.
*/
DUCKDB_API duckdb_state duckdb_append_timestamp(duckdb_appender appender, duckdb_timestamp value);
/*!
Append a duckdb_interval value to the appender.
*/
DUCKDB_API duckdb_state duckdb_append_interval(duckdb_appender appender, duckdb_interval value);

/*!
Append a varchar value to the appender.
*/
DUCKDB_API duckdb_state duckdb_append_varchar(duckdb_appender appender, const char *val);
/*!
Append a varchar value to the appender.
*/
DUCKDB_API duckdb_state duckdb_append_varchar_length(duckdb_appender appender, const char *val, idx_t length);
/*!
Append a blob value to the appender.
*/
DUCKDB_API duckdb_state duckdb_append_blob(duckdb_appender appender, const void *data, idx_t length);
/*!
Append a NULL value to the appender (of any type).
*/
DUCKDB_API duckdb_state duckdb_append_null(duckdb_appender appender);

/*!
Appends a pre-filled data chunk to the specified appender.

The types of the data chunk must exactly match the types of the table, no casting is performed.
If the types do not match or the appender is in an invalid state, DuckDBError is returned.
If the append is successful, DuckDBSuccess is returned.

* appender: The appender to append to.
* chunk: The data chunk to append.
* returns: The return state.
*/
DUCKDB_API duckdb_state duckdb_append_data_chunk(duckdb_appender appender, duckdb_data_chunk chunk);

//===--------------------------------------------------------------------===//
// Arrow Interface
//===--------------------------------------------------------------------===//
/*!
Executes a SQL query within a connection and stores the full (materialized) result in an arrow structure.
If the query fails to execute, DuckDBError is returned and the error message can be retrieved by calling
`duckdb_query_arrow_error`.

Note that after running `duckdb_query_arrow`, `duckdb_destroy_arrow` must be called on the result object even if the
query fails, otherwise the error stored within the result will not be freed correctly.

* connection: The connection to perform the query in.
* query: The SQL query to run.
* out_result: The query result.
* returns: `DuckDBSuccess` on success or `DuckDBError` on failure.
*/
DUCKDB_API duckdb_state duckdb_query_arrow(duckdb_connection connection, const char *query, duckdb_arrow *out_result);

/*!
Fetch the internal arrow schema from the arrow result.

* result: The result to fetch the schema from.
* out_schema: The output schema.
* returns: `DuckDBSuccess` on success or `DuckDBError` on failure.
*/
DUCKDB_API duckdb_state duckdb_query_arrow_schema(duckdb_arrow result, duckdb_arrow_schema *out_schema);

/*!
Fetch an internal arrow array from the arrow result.

This function can be called multiple time to get next chunks, which will free the previous out_array.
So consume the out_array before calling this function again.

* result: The result to fetch the array from.
* out_array: The output array.
* returns: `DuckDBSuccess` on success or `DuckDBError` on failure.
*/
DUCKDB_API duckdb_state duckdb_query_arrow_array(duckdb_arrow result, duckdb_arrow_array *out_array);

/*!
Returns the number of columns present in a the arrow result object.

* result: The result object.
* returns: The number of columns present in the result object.
*/
DUCKDB_API idx_t duckdb_arrow_column_count(duckdb_arrow result);

/*!
Returns the number of rows present in a the arrow result object.

* result: The result object.
* returns: The number of rows present in the result object.
*/
DUCKDB_API idx_t duckdb_arrow_row_count(duckdb_arrow result);

/*!
Returns the number of rows changed by the query stored in the arrow result. This is relevant only for
INSERT/UPDATE/DELETE queries. For other queries the rows_changed will be 0.

* result: The result object.
* returns: The number of rows changed.
*/
DUCKDB_API idx_t duckdb_arrow_rows_changed(duckdb_arrow result);

/*!
Returns the error message contained within the result. The error is only set if `duckdb_query_arrow` returns
`DuckDBError`.

The error message should not be freed. It will be de-allocated when `duckdb_destroy_arrow` is called.

* result: The result object to fetch the nullmask from.
* returns: The error of the result.
*/
DUCKDB_API const char *duckdb_query_arrow_error(duckdb_arrow result);

/*!
Closes the result and de-allocates all memory allocated for the arrow result.

* result: The result to destroy.
*/
DUCKDB_API void duckdb_destroy_arrow(duckdb_arrow *result);

//===--------------------------------------------------------------------===//
// Threading Information
//===--------------------------------------------------------------------===//
typedef void *duckdb_task_state;

/*!
Execute DuckDB tasks on this thread.

Will return after `max_tasks` have been executed, or if there are no more tasks present.

* database: The database object to execute tasks for
* max_tasks: The maximum amount of tasks to execute
*/
DUCKDB_API void duckdb_execute_tasks(duckdb_database database, idx_t max_tasks);

/*!
Creates a task state that can be used with duckdb_execute_tasks_state to execute tasks until
 duckdb_finish_execution is called on the state.

duckdb_destroy_state should be called on the result in order to free memory.

* database: The database object to create the task state for
* returns: The task state that can be used with duckdb_execute_tasks_state.
*/
DUCKDB_API duckdb_task_state duckdb_create_task_state(duckdb_database database);

/*!
Execute DuckDB tasks on this thread.

The thread will keep on executing tasks forever, until duckdb_finish_execution is called on the state.
Multiple threads can share the same duckdb_task_state.

* state: The task state of the executor
*/
DUCKDB_API void duckdb_execute_tasks_state(duckdb_task_state state);

/*!
Execute DuckDB tasks on this thread.

The thread will keep on executing tasks until either duckdb_finish_execution is called on the state,
max_tasks tasks have been executed or there are no more tasks to be executed.

Multiple threads can share the same duckdb_task_state.

* state: The task state of the executor
* max_tasks: The maximum amount of tasks to execute
* returns: The amount of tasks that have actually been executed
*/
DUCKDB_API idx_t duckdb_execute_n_tasks_state(duckdb_task_state state, idx_t max_tasks);

/*!
Finish execution on a specific task.

* state: The task state to finish execution
*/
DUCKDB_API void duckdb_finish_execution(duckdb_task_state state);

/*!
Check if the provided duckdb_task_state has finished execution

* state: The task state to inspect
* returns: Whether or not duckdb_finish_execution has been called on the task state
*/
DUCKDB_API bool duckdb_task_state_is_finished(duckdb_task_state state);

/*!
Destroys the task state returned from duckdb_create_task_state.

Note that this should not be called while there is an active duckdb_execute_tasks_state running
on the task state.

* state: The task state to clean up
*/
DUCKDB_API void duckdb_destroy_task_state(duckdb_task_state state);

#ifdef __cplusplus
}
#endif<|MERGE_RESOLUTION|>--- conflicted
+++ resolved
@@ -119,13 +119,8 @@
 	DUCKDB_TYPE_MAP,
 	// duckdb_hugeint
 	DUCKDB_TYPE_UUID,
-<<<<<<< HEAD
-=======
-	// const char*
-	DUCKDB_TYPE_JSON,
 	// union type, only useful as logical type
 	DUCKDB_TYPE_UNION,
->>>>>>> 83fd7cc2
 } duckdb_type;
 
 //! Days are stored as days since 1970-01-01
