--- conflicted
+++ resolved
@@ -34,10 +34,7 @@
 	virtual ~LogicalOperatorVisitor(){};
 
 	virtual void VisitOperator(LogicalOperator &op);
-<<<<<<< HEAD
-
-=======
->>>>>>> 79bf6dbb
+	
 	virtual void Visit(LogicalAggregate &op);
 	virtual void Visit(LogicalCrossProduct &op);
 	virtual void Visit(LogicalFilter &op);
