#include "duckdb/execution/expression_executor.hpp"
#include "duckdb/function/aggregate/holistic_functions.hpp"
#include "duckdb/planner/expression.hpp"
#include "duckdb/common/operator/cast_operators.hpp"
#include "duckdb/common/operator/abs.hpp"
#include "duckdb/common/types/chunk_collection.hpp"
#include "duckdb/common/types/timestamp.hpp"

#include <algorithm>
#include <queue>
#include <stdlib.h>
#include <utility>

namespace duckdb {

// Hugeint arithmetic
hugeint_t operator*(const hugeint_t &h, const double &d) {
	return Hugeint::Convert(Hugeint::Cast<double>(h) * d);
}

// Interval arithmetic
interval_t operator*(const interval_t &i, const double &d) {
	return Interval::FromMicro(std::llround(Interval::GetMicro(i) * d));
}

inline interval_t operator+(const interval_t &lhs, const interval_t &rhs) {
	return Interval::FromMicro(Interval::GetMicro(lhs) + Interval::GetMicro(rhs));
}

inline interval_t operator-(const interval_t &lhs, const interval_t &rhs) {
	return Interval::FromMicro(Interval::GetMicro(lhs) - Interval::GetMicro(rhs));
}

using FrameBounds = std::pair<idx_t, idx_t>;

template <typename SAVE_TYPE>
struct QuantileState {
	using SaveType = SAVE_TYPE;

	// Regular aggregation
	std::vector<SaveType> v;

	// Windowed Aggregation
	std::vector<idx_t> w;
	idx_t pos;

	// List temporaries
	std::vector<idx_t> disturbed;
	std::vector<idx_t> lower;
	std::vector<idx_t> upper;

	QuantileState() : pos(0) {
	}

	~QuantileState() {
	}

	inline void SetPos(size_t pos_p) {
		pos = pos_p;
		if (pos >= w.size()) {
			w.resize(pos);
		}
	}
};

void ReuseIndexes(idx_t *index, const FrameBounds &frame, const FrameBounds &prev) {
	idx_t j = 0;

	//  Copy overlapping indices
	for (idx_t p = 0; p < (prev.second - prev.first); ++p) {
		auto idx = index[p];

		//  Shift down into any hole
		if (j != p) {
			index[j] = idx;
		}

		//  Skip overlapping values
		if (frame.first <= idx && idx < frame.second) {
			++j;
		}
	}

	//  Insert new indices
	if (j > 0) {
		// Overlap: append the new ends
		for (auto f = frame.first; f < prev.first; ++f, ++j) {
			index[j] = f;
		}
		for (auto f = prev.second; f < frame.second; ++f, ++j) {
			index[j] = f;
		}
	} else {
		//  No overlap: overwrite with new values
		for (auto f = frame.first; f < frame.second; ++f, ++j) {
			index[j] = f;
		}
	}
}

static idx_t ReplaceIndex(idx_t *index, const FrameBounds &frame, const FrameBounds &prev) { // NOLINT
	D_ASSERT(index);

	idx_t j = 0;
	for (idx_t p = 0; p < (prev.second - prev.first); ++p) {
		auto idx = index[p];
		if (j != p) {
			break;
		}

		if (frame.first <= idx && idx < frame.second) {
			++j;
		}
	}
	index[j] = frame.second - 1;

	return j;
}

template <class INPUT_TYPE>
static inline bool CanReplace(const idx_t *index, const INPUT_TYPE *fdata, const idx_t j, const idx_t k0,
                              const idx_t k1) {
	auto same = false;

	D_ASSERT(index);

	auto curr = fdata[index[j]];
	if (k1 < j) {
		auto hi = fdata[index[k1]];
		same = hi < curr;
	} else if (j < k0) {
		auto lo = fdata[index[k0]];
		same = curr < lo;
	}

	return same;
}

struct QuantileNotNull {
	inline explicit QuantileNotNull(const ValidityMask &mask_p, idx_t bias_p) : mask(mask_p), bias(bias_p) {
	}

	inline bool operator()(const idx_t &idx) const {
		return mask.RowIsValid(idx - bias);
	}
	const ValidityMask &mask;
	const idx_t bias;
};

template <class INPUT_TYPE>
struct IndirectLess {
	inline explicit IndirectLess(const INPUT_TYPE *inputs_p) : inputs(inputs_p) {
	}

	inline bool operator()(const idx_t &lhi, const idx_t &rhi) const {
		return inputs[lhi] < inputs[rhi];
	}

	const INPUT_TYPE *inputs;
};

struct CastInterpolation {

	template <class INPUT_TYPE, class TARGET_TYPE>
	static inline TARGET_TYPE Cast(const INPUT_TYPE &src, Vector &result) {
		return Cast::Operation<INPUT_TYPE, TARGET_TYPE>(src);
	}
};

template <>
interval_t CastInterpolation::Cast(const dtime_t &src, Vector &result) {
	return {0, 0, src.micros};
}

template <>
string_t CastInterpolation::Cast(const std::string &src, Vector &result) {
	return StringVector::AddString(result, src);
}

template <>
string_t CastInterpolation::Cast(const string_t &src, Vector &result) {
	return StringVector::AddString(result, src);
}

<<<<<<< HEAD
// Indirect comparison
template <typename ACCESSOR>
struct QuantileLess {
	using INPUT_TYPE = typename ACCESSOR::INPUT_TYPE;
	const ACCESSOR &accessor;
	explicit QuantileLess(const ACCESSOR &accessor_p) : accessor(accessor_p) {
	}

	inline bool operator()(const INPUT_TYPE &lhs, const INPUT_TYPE &rhs) const {
		return accessor(lhs) < accessor(rhs);
	}
};

// Direct access
template <typename T>
struct QuantileAccessor {
=======
// Direct access
template <typename T>
struct QuantileDirect {
>>>>>>> 38212b7e
	using INPUT_TYPE = T;
	using RESULT_TYPE = T;

	inline const INPUT_TYPE &operator()(const INPUT_TYPE &x) const {
		return x;
<<<<<<< HEAD
	}
};

// Continuous interpolation
template <bool DISCRETE>
struct Interpolator {
	Interpolator(const double q, const idx_t n_p) : n(n_p), RN((double)(n_p - 1) * q), FRN(floor(RN)), CRN(ceil(RN)) {
=======
>>>>>>> 38212b7e
	}
};

<<<<<<< HEAD
	template <class INPUT_TYPE, class TARGET_TYPE, typename ACCESSOR = QuantileAccessor<INPUT_TYPE>>
	TARGET_TYPE Operation(INPUT_TYPE *v_t, Vector &result, const ACCESSOR &accessor = ACCESSOR()) const {
		using ACCESS_TYPE = typename ACCESSOR::RESULT_TYPE;
		QuantileLess<ACCESSOR> comp(accessor);
		if (CRN == FRN) {
			std::nth_element(v_t, v_t + FRN, v_t + n, comp);
			return CastInterpolation::Cast<ACCESS_TYPE, TARGET_TYPE>(accessor(v_t[FRN]), result);
		} else {
			std::nth_element(v_t, v_t + FRN, v_t + n, comp);
			std::nth_element(v_t + FRN, v_t + CRN, v_t + n, comp);
			auto lo = CastInterpolation::Cast<ACCESS_TYPE, TARGET_TYPE>(accessor(v_t[FRN]), result);
			auto hi = CastInterpolation::Cast<ACCESS_TYPE, TARGET_TYPE>(accessor(v_t[CRN]), result);
			auto delta = hi - lo;
			return lo + delta * (RN - FRN);
		}
	}

	template <class INPUT_TYPE, class TARGET_TYPE>
	TARGET_TYPE Operation(const INPUT_TYPE *v_t, const idx_t *index, Vector &result) const {
=======
// Indirect access
template <typename T>
struct QuantileIndirect {
	using INPUT_TYPE = idx_t;
	using RESULT_TYPE = T;
	const RESULT_TYPE *data;

	explicit QuantileIndirect(const RESULT_TYPE *data_p) : data(data_p) {
	}

	inline RESULT_TYPE operator()(const idx_t &input) const {
		return data[input];
	}
};

// Composed access
template <typename OUTER, typename INNER>
struct QuantileComposed {
	using INPUT_TYPE = typename INNER::INPUT_TYPE;
	using RESULT_TYPE = typename OUTER::RESULT_TYPE;

	const OUTER &outer;
	const INNER &inner;

	explicit QuantileComposed(const OUTER &outer_p, const INNER &inner_p) : outer(outer_p), inner(inner_p) {
	}

	inline RESULT_TYPE operator()(const idx_t &input) const {
		return outer(inner(input));
	}
};

// Accessed comparison
template <typename ACCESSOR>
struct QuantileLess {
	using INPUT_TYPE = typename ACCESSOR::INPUT_TYPE;
	const ACCESSOR &accessor;
	explicit QuantileLess(const ACCESSOR &accessor_p) : accessor(accessor_p) {
	}

	inline bool operator()(const INPUT_TYPE &lhs, const INPUT_TYPE &rhs) const {
		return accessor(lhs) < accessor(rhs);
	}
};

// Continuous interpolation
template <bool DISCRETE>
struct Interpolator {
	Interpolator(const double q, const idx_t n_p) : n(n_p), RN((double)(n_p - 1) * q), FRN(floor(RN)), CRN(ceil(RN)) {
	}

	template <class INPUT_TYPE, class TARGET_TYPE, typename ACCESSOR = QuantileDirect<INPUT_TYPE>>
	TARGET_TYPE Operation(INPUT_TYPE *v_t, Vector &result, const ACCESSOR &accessor = ACCESSOR()) const {
		using ACCESS_TYPE = typename ACCESSOR::RESULT_TYPE;
		QuantileLess<ACCESSOR> comp(accessor);
>>>>>>> 38212b7e
		if (CRN == FRN) {
			std::nth_element(v_t, v_t + FRN, v_t + n, comp);
			return CastInterpolation::Cast<ACCESS_TYPE, TARGET_TYPE>(accessor(v_t[FRN]), result);
		} else {
			std::nth_element(v_t, v_t + FRN, v_t + n, comp);
			std::nth_element(v_t + FRN, v_t + CRN, v_t + n, comp);
			auto lo = CastInterpolation::Cast<ACCESS_TYPE, TARGET_TYPE>(accessor(v_t[FRN]), result);
			auto hi = CastInterpolation::Cast<ACCESS_TYPE, TARGET_TYPE>(accessor(v_t[CRN]), result);
			auto delta = hi - lo;
			return lo + delta * (RN - FRN);
		}
	}

	const idx_t n;
	const double RN;
	const idx_t FRN;
	const idx_t CRN;
};

// Discrete "interpolation"
template <>
struct Interpolator<true> {
	Interpolator(const double q, const idx_t n_p) : n(n_p), RN((double)(n_p - 1) * q), FRN(floor(RN)), CRN(FRN) {
	}

<<<<<<< HEAD
	template <class INPUT_TYPE, class TARGET_TYPE, typename ACCESSOR = QuantileAccessor<INPUT_TYPE>>
=======
	template <class INPUT_TYPE, class TARGET_TYPE, typename ACCESSOR = QuantileDirect<INPUT_TYPE>>
>>>>>>> 38212b7e
	TARGET_TYPE Operation(INPUT_TYPE *v_t, Vector &result, const ACCESSOR &accessor = ACCESSOR()) const {
		using ACCESS_TYPE = typename ACCESSOR::RESULT_TYPE;
		QuantileLess<ACCESSOR> comp(accessor);
		std::nth_element(v_t, v_t + FRN, v_t + n, comp);
		return CastInterpolation::Cast<ACCESS_TYPE, TARGET_TYPE>(accessor(v_t[FRN]), result);
<<<<<<< HEAD
	}

	template <class INPUT_TYPE, class TARGET_TYPE>
	TARGET_TYPE Operation(const INPUT_TYPE *v_t, const idx_t *index, Vector &result) {
		return CastInterpolation::Cast<INPUT_TYPE, TARGET_TYPE>(v_t[index[FRN]], result);
=======
>>>>>>> 38212b7e
	}

	const idx_t n;
	const double RN;
	const idx_t FRN;
	const idx_t CRN;
};

struct QuantileBindData : public FunctionData {
	explicit QuantileBindData(double quantile_p) : quantiles(1, quantile_p), order(1, 0) {
	}

	explicit QuantileBindData(const vector<double> &quantiles_p) : quantiles(quantiles_p) {
		for (idx_t i = 0; i < quantiles.size(); ++i) {
			order.push_back(i);
		}

		IndirectLess<double> lt(quantiles.data());
		std::sort(order.begin(), order.end(), lt);
	}

	unique_ptr<FunctionData> Copy() override {
		return make_unique<QuantileBindData>(quantiles);
	}

	bool Equals(FunctionData &other_p) override {
		auto &other = (QuantileBindData &)other_p;
		return quantiles == other.quantiles;
	}

	vector<double> quantiles;
	vector<idx_t> order;
};

struct QuantileOperation {
	template <class STATE>
	static void Initialize(STATE *state) {
		new (state) STATE;
	}

	template <class INPUT_TYPE, class STATE, class OP>
	static void ConstantOperation(STATE *state, FunctionData *bind_data, INPUT_TYPE *input, ValidityMask &mask,
	                              idx_t count) {
		for (idx_t i = 0; i < count; i++) {
			Operation<INPUT_TYPE, STATE, OP>(state, bind_data, input, mask, 0);
		}
	}

	template <class INPUT_TYPE, class STATE, class OP>
	static void Operation(STATE *state, FunctionData *bind_data_p, INPUT_TYPE *data, ValidityMask &mask, idx_t idx) {
		state->v.emplace_back(data[idx]);
	}

	template <class STATE, class OP>
	static void Combine(const STATE &source, STATE *target) {
		if (source.v.empty()) {
			return;
		}
		target->v.insert(target->v.end(), source.v.begin(), source.v.end());
	}

	template <class STATE>
	static void Destroy(STATE *state) {
		state->~STATE();
	}

	static bool IgnoreNull() {
		return true;
	}
};

template <class STATE_TYPE, class RESULT_TYPE, class OP>
static void ExecuteListFinalize(Vector &states, FunctionData *bind_data_p, Vector &result, idx_t count,
                                idx_t offset) { // NOLINT
	D_ASSERT(result.GetType().id() == LogicalTypeId::LIST);

	D_ASSERT(bind_data_p);
	auto bind_data = (QuantileBindData *)bind_data_p;
	ListVector::SetListSize(result, 0);

	if (states.GetVectorType() == VectorType::CONSTANT_VECTOR) {
		result.SetVectorType(VectorType::CONSTANT_VECTOR);
		ListVector::Reserve(result, bind_data->quantiles.size());

		auto sdata = ConstantVector::GetData<STATE_TYPE *>(states);
		auto rdata = ConstantVector::GetData<RESULT_TYPE>(result);
		auto &mask = ConstantVector::Validity(result);
		OP::template Finalize<RESULT_TYPE, STATE_TYPE>(result, bind_data, sdata[0], rdata, mask, 0);
	} else {
		D_ASSERT(states.GetVectorType() == VectorType::FLAT_VECTOR);
		result.SetVectorType(VectorType::FLAT_VECTOR);
		ListVector::Reserve(result, count * bind_data->quantiles.size());

		auto sdata = FlatVector::GetData<STATE_TYPE *>(states);
		auto rdata = FlatVector::GetData<RESULT_TYPE>(result);
		auto &mask = FlatVector::Validity(result);
		for (idx_t i = 0; i < count; i++) {
			OP::template Finalize<RESULT_TYPE, STATE_TYPE>(result, bind_data, sdata[i], rdata, mask, i + offset);
		}
	}

	result.Verify(count);
}

template <class STATE, class INPUT_TYPE, class RESULT_TYPE, class OP>
static AggregateFunction QuantileListAggregate(const LogicalType &input_type, const LogicalType &child_type) { // NOLINT
	LogicalType result_type = LogicalType::LIST(child_type);
	return AggregateFunction(
	    {input_type}, result_type, AggregateFunction::StateSize<STATE>, AggregateFunction::StateInitialize<STATE, OP>,
	    AggregateFunction::UnaryScatterUpdate<STATE, INPUT_TYPE, OP>, AggregateFunction::StateCombine<STATE, OP>,
	    ExecuteListFinalize<STATE, RESULT_TYPE, OP>, AggregateFunction::UnaryUpdate<STATE, INPUT_TYPE, OP>, nullptr,
	    AggregateFunction::StateDestroy<STATE, OP>);
}

template <bool DISCRETE>
struct QuantileScalarOperation : public QuantileOperation {

	template <class RESULT_TYPE, class STATE>
	static void Finalize(Vector &result, FunctionData *bind_data_p, STATE *state, RESULT_TYPE *target,
	                     ValidityMask &mask, idx_t idx) {
		if (state->v.empty()) {
			mask.SetInvalid(idx);
			return;
		}
		D_ASSERT(bind_data_p);
		auto bind_data = (QuantileBindData *)bind_data_p;
		D_ASSERT(bind_data->quantiles.size() == 1);
		Interpolator<DISCRETE> interp(bind_data->quantiles[0], state->v.size());
		target[idx] = interp.template Operation<typename STATE::SaveType, RESULT_TYPE>(state->v.data(), result);
	}

	template <class STATE, class INPUT_TYPE, class RESULT_TYPE>
	static void Window(const INPUT_TYPE *data, const ValidityMask &dmask, FunctionData *bind_data_p, STATE *state,
	                   const FrameBounds &frame, const FrameBounds &prev, Vector &result, idx_t ridx) {
		auto rdata = FlatVector::GetData<RESULT_TYPE>(result);
		auto &rmask = FlatVector::Validity(result);

		//  Lazily initialise frame state
		const auto prev_valid = state->pos == (prev.second - prev.first);
		state->SetPos(frame.second - frame.first);

		auto index = state->w.data();
		D_ASSERT(index);

		D_ASSERT(bind_data_p);
		auto bind_data = (QuantileBindData *)bind_data_p;

		// Find the two positions needed
		const auto q = bind_data->quantiles[0];

		bool same = false;
		if (prev_valid && dmask.AllValid() && frame.first == prev.first + 1 && frame.second == prev.second + 1) {
			//  Fixed frame size
			const auto j = ReplaceIndex(index, frame, prev);
			Interpolator<DISCRETE> interp(q, state->pos);
			same = CanReplace(index, data, j, interp.FRN, interp.CRN);
		} else {
			ReuseIndexes(index, frame, prev);
		}

		if (!same) {
			if (!dmask.AllValid()) {
				// Remove the NULLs
				QuantileNotNull not_null(dmask, MinValue(frame.first, prev.first));
				state->pos = std::partition(index, index + state->pos, not_null) - index;
			}
<<<<<<< HEAD
			if (state->pos) {
				Interpolator<DISCRETE> interp(q, state->pos);
				IndirectLess<INPUT_TYPE> lt(data);
				std::nth_element(index, index + interp.FRN, index + state->pos, lt);
				if (interp.CRN != interp.FRN) {
					std::nth_element(index + interp.CRN, index + interp.CRN, index + interp.n, lt);
				}
				rdata[ridx] = interp.template Operation<INPUT_TYPE, RESULT_TYPE>(data, index, result);
			} else {
				rmask.Set(ridx, false);
			}
		} else {
			Interpolator<DISCRETE> interp(q, state->pos);
			rdata[ridx] = interp.template Operation<INPUT_TYPE, RESULT_TYPE>(data, index, result);
=======
		}
		if (state->pos) {
			Interpolator<DISCRETE> interp(q, state->pos);

			using ID = QuantileIndirect<INPUT_TYPE>;
			ID indirect(data);
			rdata[ridx] = interp.template Operation<idx_t, RESULT_TYPE, ID>(index, result, indirect);
		} else {
			rmask.Set(ridx, false);
>>>>>>> 38212b7e
		}
	}
};

template <typename INPUT_TYPE, typename SAVED_TYPE>
AggregateFunction GetTypedDiscreteQuantileAggregateFunction(const LogicalType &type) {
	using STATE = QuantileState<SAVED_TYPE>;
	using OP = QuantileScalarOperation<true>;
	auto fun = AggregateFunction::UnaryAggregateDestructor<STATE, INPUT_TYPE, INPUT_TYPE, OP>(type, type);
	fun.window = AggregateFunction::UnaryWindow<STATE, INPUT_TYPE, INPUT_TYPE, OP>;
	return fun;
}

AggregateFunction GetDiscreteQuantileAggregateFunction(const LogicalType &type) {
	switch (type.id()) {
	case LogicalTypeId::TINYINT:
		return GetTypedDiscreteQuantileAggregateFunction<int8_t, int8_t>(type);
	case LogicalTypeId::SMALLINT:
		return GetTypedDiscreteQuantileAggregateFunction<int16_t, int16_t>(type);
	case LogicalTypeId::INTEGER:
		return GetTypedDiscreteQuantileAggregateFunction<int32_t, int32_t>(type);
	case LogicalTypeId::BIGINT:
		return GetTypedDiscreteQuantileAggregateFunction<int64_t, int64_t>(type);
	case LogicalTypeId::HUGEINT:
		return GetTypedDiscreteQuantileAggregateFunction<hugeint_t, hugeint_t>(type);

	case LogicalTypeId::FLOAT:
		return GetTypedDiscreteQuantileAggregateFunction<float, float>(type);
	case LogicalTypeId::DOUBLE:
		return GetTypedDiscreteQuantileAggregateFunction<double, double>(type);
	case LogicalTypeId::DECIMAL:
		switch (type.InternalType()) {
		case PhysicalType::INT16:
			return GetTypedDiscreteQuantileAggregateFunction<int16_t, int16_t>(type);
		case PhysicalType::INT32:
			return GetTypedDiscreteQuantileAggregateFunction<int32_t, int32_t>(type);
		case PhysicalType::INT64:
			return GetTypedDiscreteQuantileAggregateFunction<int64_t, int64_t>(type);
		case PhysicalType::INT128:
			return GetTypedDiscreteQuantileAggregateFunction<hugeint_t, hugeint_t>(type);
		default:
			throw NotImplementedException("Unimplemented discrete quantile aggregate");
		}
		break;

	case LogicalTypeId::DATE:
		return GetTypedDiscreteQuantileAggregateFunction<int32_t, int32_t>(type);
	case LogicalTypeId::TIMESTAMP:
		return GetTypedDiscreteQuantileAggregateFunction<int64_t, int64_t>(type);
	case LogicalTypeId::TIME:
		return GetTypedDiscreteQuantileAggregateFunction<int64_t, int64_t>(type);
	case LogicalTypeId::INTERVAL:
		return GetTypedDiscreteQuantileAggregateFunction<interval_t, interval_t>(type);

	case LogicalTypeId::VARCHAR:
		return GetTypedDiscreteQuantileAggregateFunction<string_t, std::string>(type);

	default:
		throw NotImplementedException("Unimplemented discrete quantile aggregate");
	}
}

template <class CHILD_TYPE, bool DISCRETE>
struct QuantileListOperation : public QuantileOperation {

	template <class RESULT_TYPE, class STATE>
	static void Finalize(Vector &result_list, FunctionData *bind_data_p, STATE *state, RESULT_TYPE *target,
	                     ValidityMask &mask, idx_t idx) {
		if (state->v.empty()) {
			mask.SetInvalid(idx);
			return;
		}

		D_ASSERT(bind_data_p);
		auto bind_data = (QuantileBindData *)bind_data_p;

		auto &result = ListVector::GetEntry(result_list);
		auto ridx = ListVector::GetListSize(result_list);
		ListVector::Reserve(result_list, ridx + bind_data->quantiles.size());
		auto rdata = FlatVector::GetData<CHILD_TYPE>(result);

		auto v_t = state->v.data();
		D_ASSERT(v_t);

		target[idx].offset = ridx;
		for (const auto &quantile : bind_data->quantiles) {
			Interpolator<DISCRETE> interp(quantile, state->v.size());
			rdata[ridx] = interp.template Operation<typename STATE::SaveType, CHILD_TYPE>(v_t, result);
			++ridx;
		}
		target[idx].length = bind_data->quantiles.size();

		ListVector::SetListSize(result_list, ridx);
	}

	template <class STATE, class INPUT_TYPE, class RESULT_TYPE>
	static void Window(const INPUT_TYPE *data, const ValidityMask &dmask, FunctionData *bind_data_p, STATE *state,
	                   const FrameBounds &frame, const FrameBounds &prev, Vector &list, idx_t lidx) {
		D_ASSERT(bind_data_p);
		auto bind_data = (QuantileBindData *)bind_data_p;

		// Result is a constant LIST<RESULT_TYPE> with a fixed length
		auto ldata = FlatVector::GetData<RESULT_TYPE>(list);
		auto &lmask = FlatVector::Validity(list);
		auto &lentry = ldata[lidx];
		lentry.offset = ListVector::GetListSize(list);
		lentry.length = bind_data->quantiles.size();

		ListVector::Reserve(list, lentry.offset + lentry.length);
		ListVector::SetListSize(list, lentry.offset + lentry.length);
		auto &result = ListVector::GetEntry(list);
		auto rdata = FlatVector::GetData<CHILD_TYPE>(result);

		//  Lazily initialise frame state
		const auto prev_valid = state->w.size() == (prev.second - prev.first);
		state->SetPos(frame.second - frame.first);

		auto index = state->w.data();

		bool fixed = false;
		auto j = state->pos;
		if (prev_valid && dmask.AllValid() && frame.first == prev.first + 1 && frame.second == prev.second + 1) {
			//  Fixed frame size
			j = ReplaceIndex(index, frame, prev);
			fixed = true;
		} else {
			ReuseIndexes(index, frame, prev);
			if (!dmask.AllValid()) {
				QuantileNotNull not_null(dmask, MinValue(frame.first, prev.first));
				state->pos = std::partition(index, index + state->pos, not_null) - index;
			}
		}

		if (!state->pos) {
			lmask.Set(lidx, false);
			return;
		}

		// First pass: Fill in the undisturbed values and find the islands of stability.
		QuantileIndirect<INPUT_TYPE> indirect(data);
		state->disturbed.clear();
		state->lower.clear();
		state->upper.clear();
		idx_t lb = 0;
		for (idx_t i = 0; i < bind_data->order.size(); ++i) {
			const auto q = bind_data->order[i];
			const auto &quantile = bind_data->quantiles[q];
			Interpolator<DISCRETE> interp(quantile, state->pos);

			if (fixed && CanReplace(index, data, j, interp.FRN, interp.CRN)) {
<<<<<<< HEAD
				rdata[lentry.offset + q] = interp.template Operation<INPUT_TYPE, CHILD_TYPE>(data, index, result);
=======
				rdata[lentry.offset + q] = interp.template Operation<idx_t, CHILD_TYPE>(index, result, indirect);
>>>>>>> 38212b7e
				state->upper.resize(state->lower.size(), interp.FRN);
			} else {
				state->disturbed.push_back(q);
				state->lower.push_back(MinValue(lb, interp.FRN));
			}
			lb = interp.CRN + 1;
		}
		state->upper.resize(state->lower.size(), state->pos);

		// Second pass: select the disturbed values
		for (idx_t i = 0; i < state->disturbed.size(); ++i) {
			const auto &q = state->disturbed[i];
			const auto &quantile = bind_data->quantiles[q];
			Interpolator<DISCRETE> interp(quantile, state->pos);
<<<<<<< HEAD

			IndirectLess<INPUT_TYPE> lt(data);
			std::nth_element(index + state->lower[i], index + interp.FRN, index + state->upper[i], lt);
			if (interp.CRN != interp.FRN) {
				std::nth_element(index + interp.CRN, index + interp.CRN, index + state->upper[i], lt);
			}
			rdata[lentry.offset + q] = interp.template Operation<INPUT_TYPE, CHILD_TYPE>(data, index, result);
=======
			rdata[lentry.offset + q] = interp.template Operation<idx_t, CHILD_TYPE>(index, result, indirect);
>>>>>>> 38212b7e
		}
	}
};

template <typename INPUT_TYPE, typename SAVE_TYPE>
AggregateFunction GetTypedDiscreteQuantileListAggregateFunction(const LogicalType &type) {
	using STATE = QuantileState<SAVE_TYPE>;
	using OP = QuantileListOperation<INPUT_TYPE, true>;
	auto fun = QuantileListAggregate<STATE, INPUT_TYPE, list_entry_t, OP>(type, type);
	fun.window = AggregateFunction::UnaryWindow<STATE, INPUT_TYPE, list_entry_t, OP>;
	return fun;
}

AggregateFunction GetDiscreteQuantileListAggregateFunction(const LogicalType &type) {
	switch (type.id()) {
	case LogicalTypeId::TINYINT:
		return GetTypedDiscreteQuantileListAggregateFunction<int8_t, int8_t>(type);
	case LogicalTypeId::SMALLINT:
		return GetTypedDiscreteQuantileListAggregateFunction<int16_t, int16_t>(type);
	case LogicalTypeId::INTEGER:
		return GetTypedDiscreteQuantileListAggregateFunction<int32_t, int32_t>(type);
	case LogicalTypeId::BIGINT:
		return GetTypedDiscreteQuantileListAggregateFunction<int64_t, int64_t>(type);
	case LogicalTypeId::HUGEINT:
		return GetTypedDiscreteQuantileListAggregateFunction<hugeint_t, hugeint_t>(type);

	case LogicalTypeId::FLOAT:
		return GetTypedDiscreteQuantileListAggregateFunction<float, float>(type);
	case LogicalTypeId::DOUBLE:
		return GetTypedDiscreteQuantileListAggregateFunction<double, double>(type);
	case LogicalTypeId::DECIMAL:
		switch (type.InternalType()) {
		case PhysicalType::INT16:
			return GetTypedDiscreteQuantileListAggregateFunction<int16_t, int16_t>(type);
		case PhysicalType::INT32:
			return GetTypedDiscreteQuantileListAggregateFunction<int32_t, int32_t>(type);
		case PhysicalType::INT64:
			return GetTypedDiscreteQuantileListAggregateFunction<int64_t, int64_t>(type);
		case PhysicalType::INT128:
			return GetTypedDiscreteQuantileListAggregateFunction<hugeint_t, hugeint_t>(type);
		default:
			throw NotImplementedException("Unimplemented discrete quantile list aggregate");
		}
		break;

	case LogicalTypeId::DATE:
		return GetTypedDiscreteQuantileListAggregateFunction<date_t, date_t>(type);
	case LogicalTypeId::TIMESTAMP:
		return GetTypedDiscreteQuantileListAggregateFunction<timestamp_t, timestamp_t>(type);
	case LogicalTypeId::TIME:
		return GetTypedDiscreteQuantileListAggregateFunction<dtime_t, dtime_t>(type);
	case LogicalTypeId::INTERVAL:
		return GetTypedDiscreteQuantileListAggregateFunction<interval_t, interval_t>(type);

	case LogicalTypeId::VARCHAR:
		return GetTypedDiscreteQuantileListAggregateFunction<string_t, std::string>(type);

	default:
		throw NotImplementedException("Unimplemented discrete quantile list aggregate");
	}
}

template <typename INPUT_TYPE, typename TARGET_TYPE>
AggregateFunction GetTypedContinuousQuantileAggregateFunction(const LogicalType &input_type,
                                                              const LogicalType &target_type) {
	using STATE = QuantileState<INPUT_TYPE>;
	using OP = QuantileScalarOperation<false>;
	auto fun = AggregateFunction::UnaryAggregateDestructor<STATE, INPUT_TYPE, TARGET_TYPE, OP>(input_type, target_type);
	fun.window = AggregateFunction::UnaryWindow<STATE, INPUT_TYPE, TARGET_TYPE, OP>;
	return fun;
}

AggregateFunction GetContinuousQuantileAggregateFunction(const LogicalType &type) {
	switch (type.id()) {
	case LogicalTypeId::TINYINT:
		return GetTypedContinuousQuantileAggregateFunction<int8_t, double>(type, LogicalType::DOUBLE);
	case LogicalTypeId::SMALLINT:
		return GetTypedContinuousQuantileAggregateFunction<int16_t, double>(type, LogicalType::DOUBLE);
	case LogicalTypeId::INTEGER:
		return GetTypedContinuousQuantileAggregateFunction<int32_t, double>(type, LogicalType::DOUBLE);
	case LogicalTypeId::BIGINT:
		return GetTypedContinuousQuantileAggregateFunction<int64_t, double>(type, LogicalType::DOUBLE);
	case LogicalTypeId::HUGEINT:
		return GetTypedContinuousQuantileAggregateFunction<hugeint_t, double>(type, LogicalType::DOUBLE);

	case LogicalTypeId::FLOAT:
		return GetTypedContinuousQuantileAggregateFunction<float, float>(type, type);
	case LogicalTypeId::DOUBLE:
		return GetTypedContinuousQuantileAggregateFunction<double, double>(type, type);
	case LogicalTypeId::DECIMAL:
		switch (type.InternalType()) {
		case PhysicalType::INT16:
			return GetTypedContinuousQuantileAggregateFunction<int16_t, int16_t>(type, type);
		case PhysicalType::INT32:
			return GetTypedContinuousQuantileAggregateFunction<int32_t, int32_t>(type, type);
		case PhysicalType::INT64:
			return GetTypedContinuousQuantileAggregateFunction<int64_t, int64_t>(type, type);
		case PhysicalType::INT128:
			return GetTypedContinuousQuantileAggregateFunction<hugeint_t, hugeint_t>(type, type);
		default:
			throw NotImplementedException("Unimplemented continuous quantile DECIMAL aggregate");
		}
		break;

	case LogicalTypeId::DATE:
		return GetTypedContinuousQuantileAggregateFunction<date_t, timestamp_t>(type, LogicalType::TIMESTAMP);
	case LogicalTypeId::TIMESTAMP:
		return GetTypedContinuousQuantileAggregateFunction<timestamp_t, timestamp_t>(type, type);
	case LogicalTypeId::TIME:
		return GetTypedContinuousQuantileAggregateFunction<dtime_t, dtime_t>(type, type);

	default:
		throw NotImplementedException("Unimplemented continuous quantile aggregate");
	}
}

template <typename INPUT_TYPE, typename CHILD_TYPE>
AggregateFunction GetTypedContinuousQuantileListAggregateFunction(const LogicalType &input_type,
                                                                  const LogicalType &result_type) {
	using STATE = QuantileState<INPUT_TYPE>;
	using OP = QuantileListOperation<CHILD_TYPE, false>;
	auto fun = QuantileListAggregate<STATE, INPUT_TYPE, list_entry_t, OP>(input_type, result_type);
	fun.window = AggregateFunction::UnaryWindow<STATE, INPUT_TYPE, list_entry_t, OP>;
	return fun;
}

AggregateFunction GetContinuousQuantileListAggregateFunction(const LogicalType &type) {
	switch (type.id()) {
	case LogicalTypeId::TINYINT:
		return GetTypedContinuousQuantileListAggregateFunction<int8_t, double>(type, LogicalType::DOUBLE);
	case LogicalTypeId::SMALLINT:
		return GetTypedContinuousQuantileListAggregateFunction<int16_t, double>(type, LogicalType::DOUBLE);
	case LogicalTypeId::INTEGER:
		return GetTypedContinuousQuantileListAggregateFunction<int32_t, double>(type, LogicalType::DOUBLE);
	case LogicalTypeId::BIGINT:
		return GetTypedContinuousQuantileListAggregateFunction<int64_t, double>(type, LogicalType::DOUBLE);
	case LogicalTypeId::HUGEINT:
		return GetTypedContinuousQuantileListAggregateFunction<hugeint_t, double>(type, LogicalType::DOUBLE);

	case LogicalTypeId::FLOAT:
		return GetTypedContinuousQuantileListAggregateFunction<float, float>(type, type);
	case LogicalTypeId::DOUBLE:
		return GetTypedContinuousQuantileListAggregateFunction<double, double>(type, type);
	case LogicalTypeId::DECIMAL:
		switch (type.InternalType()) {
		case PhysicalType::INT16:
			return GetTypedContinuousQuantileListAggregateFunction<int16_t, int16_t>(type, type);
		case PhysicalType::INT32:
			return GetTypedContinuousQuantileListAggregateFunction<int32_t, int32_t>(type, type);
		case PhysicalType::INT64:
			return GetTypedContinuousQuantileListAggregateFunction<int64_t, int64_t>(type, type);
		case PhysicalType::INT128:
			return GetTypedContinuousQuantileListAggregateFunction<hugeint_t, hugeint_t>(type, type);
		default:
			throw NotImplementedException("Unimplemented discrete quantile DECIMAL list aggregate");
		}
		break;

	case LogicalTypeId::DATE:
		return GetTypedContinuousQuantileListAggregateFunction<date_t, timestamp_t>(type, LogicalType::TIMESTAMP);
	case LogicalTypeId::TIMESTAMP:
		return GetTypedContinuousQuantileListAggregateFunction<timestamp_t, timestamp_t>(type, type);
	case LogicalTypeId::TIME:
		return GetTypedContinuousQuantileListAggregateFunction<dtime_t, dtime_t>(type, type);

	default:
		throw NotImplementedException("Unimplemented discrete quantile list aggregate");
	}
}

template <typename T, typename R, typename MEDIAN_TYPE>
struct MadAccessor {
	using INPUT_TYPE = T;
	using RESULT_TYPE = R;
	const MEDIAN_TYPE &median;
	explicit MadAccessor(const MEDIAN_TYPE &median_p) : median(median_p) {
	}

	inline RESULT_TYPE operator()(const INPUT_TYPE &input) const {
		const auto delta = input - median;
		return AbsOperator::Operation<RESULT_TYPE, RESULT_TYPE>(delta);
	}
};

// hugeint_t - double => undefined
template <>
struct MadAccessor<hugeint_t, double, double> {
	using INPUT_TYPE = hugeint_t;
	using RESULT_TYPE = double;
	using MEDIAN_TYPE = double;
	const MEDIAN_TYPE &median;
	explicit MadAccessor(const MEDIAN_TYPE &median_p) : median(median_p) {
	}
	inline RESULT_TYPE operator()(const INPUT_TYPE &input) const {
		const auto delta = Hugeint::Cast<double>(input) - median;
		return AbsOperator::Operation<double, double>(delta);
	}
};

// date_t - timestamp_t => interval_t
template <>
struct MadAccessor<date_t, interval_t, timestamp_t> {
	using INPUT_TYPE = date_t;
	using RESULT_TYPE = interval_t;
	using MEDIAN_TYPE = timestamp_t;
	const MEDIAN_TYPE &median;
	explicit MadAccessor(const MEDIAN_TYPE &median_p) : median(median_p) {
	}
	inline RESULT_TYPE operator()(const INPUT_TYPE &input) const {
		const auto dt = Cast::Operation<date_t, timestamp_t>(input);
		const auto delta = dt - median;
		return Interval::FromMicro(AbsOperator::Operation<int64_t, int64_t>(delta));
	}
};

// timestamp_t - timestamp_t => int64_t
template <>
struct MadAccessor<timestamp_t, interval_t, timestamp_t> {
	using INPUT_TYPE = timestamp_t;
	using RESULT_TYPE = interval_t;
	using MEDIAN_TYPE = timestamp_t;
	const MEDIAN_TYPE &median;
	explicit MadAccessor(const MEDIAN_TYPE &median_p) : median(median_p) {
	}
	inline RESULT_TYPE operator()(const INPUT_TYPE &input) const {
		const auto delta = input - median;
		return Interval::FromMicro(AbsOperator::Operation<int64_t, int64_t>(delta));
	}
};

// dtime_t - dtime_t => int64_t
template <>
struct MadAccessor<dtime_t, interval_t, dtime_t> {
	using INPUT_TYPE = dtime_t;
	using RESULT_TYPE = interval_t;
	using MEDIAN_TYPE = dtime_t;
	const MEDIAN_TYPE &median;
	explicit MadAccessor(const MEDIAN_TYPE &median_p) : median(median_p) {
	}
	inline RESULT_TYPE operator()(const INPUT_TYPE &input) const {
		const auto delta = input - median;
		return Interval::FromMicro(AbsOperator::Operation<int64_t, int64_t>(delta));
	}
};

template <typename MEDIAN_TYPE>
struct MedianAbsoluteDeviationOperation : public QuantileOperation {

	template <class RESULT_TYPE, class STATE>
	static void Finalize(Vector &result, FunctionData *bind_data_p, STATE *state, RESULT_TYPE *target,
	                     ValidityMask &mask, idx_t idx) {
		if (state->v.empty()) {
			mask.SetInvalid(idx);
			return;
		}
		using SAVE_TYPE = typename STATE::SaveType;
		Interpolator<false> interp(0.5, state->v.size());
		const auto med = interp.template Operation<SAVE_TYPE, MEDIAN_TYPE>(state->v.data(), result);

		MadAccessor<SAVE_TYPE, RESULT_TYPE, MEDIAN_TYPE> accessor(med);
		target[idx] = interp.template Operation<SAVE_TYPE, RESULT_TYPE>(state->v.data(), result, accessor);
	}
<<<<<<< HEAD
=======

	template <class STATE, class INPUT_TYPE, class RESULT_TYPE>
	static void Window(const INPUT_TYPE *data, const ValidityMask &dmask, FunctionData *bind_data_p, STATE *state,
	                   const FrameBounds &frame, const FrameBounds &prev, Vector &result, idx_t ridx) {
		auto rdata = FlatVector::GetData<RESULT_TYPE>(result);
		auto &rmask = FlatVector::Validity(result);

		//  Lazily initialise frame state
		const auto prev_valid = state->pos == (prev.second - prev.first);
		state->SetPos(frame.second - frame.first);

		auto index = state->w.data();
		D_ASSERT(index);

		// Find the two positions needed for the median
		const float q = 0.5;

		bool same = false;
		if (prev_valid && dmask.AllValid() && frame.first == prev.first + 1 && frame.second == prev.second + 1) {
			//  Fixed frame size
			const auto j = ReplaceIndex(index, frame, prev);
			Interpolator<false> interp(q, state->pos);
			same = CanReplace(index, data, j, interp.FRN, interp.CRN);
		} else {
			ReuseIndexes(index, frame, prev);
		}

		if (!same && !dmask.AllValid()) {
			// Remove the NULLs
			QuantileNotNull not_null(dmask, MinValue(frame.first, prev.first));
			state->pos = std::partition(index, index + state->pos, not_null) - index;
		}

		if (state->pos) {
			Interpolator<false> interp(q, state->pos);

			using ID = QuantileIndirect<INPUT_TYPE>;
			ID indirect(data);
			const auto med = interp.template Operation<idx_t, MEDIAN_TYPE, ID>(index, result, indirect);

			using MAD = MadAccessor<INPUT_TYPE, RESULT_TYPE, MEDIAN_TYPE>;
			MAD mad(med);

			using MadIndirect = QuantileComposed<MAD, ID>;
			MadIndirect mad_indirect(mad, indirect);
			rdata[ridx] = interp.template Operation<idx_t, RESULT_TYPE, MadIndirect>(index, result, mad_indirect);
		} else {
			rmask.Set(ridx, false);
		}
	}
>>>>>>> 38212b7e
};

template <typename INPUT_TYPE, typename MEDIAN_TYPE, typename TARGET_TYPE>
AggregateFunction GetTypedMedianAbsoluteDeviationAggregateFunction(const LogicalType &input_type,
                                                                   const LogicalType &target_type) {
	using STATE = QuantileState<INPUT_TYPE>;
	using OP = MedianAbsoluteDeviationOperation<MEDIAN_TYPE>;
	auto fun = AggregateFunction::UnaryAggregateDestructor<STATE, INPUT_TYPE, TARGET_TYPE, OP>(input_type, target_type);
<<<<<<< HEAD
	// fun.window = AggregateFunction::UnaryWindow<STATE, INPUT_TYPE, TARGET_TYPE, OP>;
=======
	fun.window = AggregateFunction::UnaryWindow<STATE, INPUT_TYPE, TARGET_TYPE, OP>;
>>>>>>> 38212b7e
	return fun;
}

AggregateFunction GetMedianAbsoluteDeviationAggregateFunction(const LogicalType &type) {
	switch (type.id()) {
	case LogicalTypeId::TINYINT:
		return GetTypedMedianAbsoluteDeviationAggregateFunction<int8_t, double, double>(type, LogicalType::DOUBLE);
	case LogicalTypeId::SMALLINT:
		return GetTypedMedianAbsoluteDeviationAggregateFunction<int16_t, double, double>(type, LogicalType::DOUBLE);
	case LogicalTypeId::INTEGER:
		return GetTypedMedianAbsoluteDeviationAggregateFunction<int32_t, double, double>(type, LogicalType::DOUBLE);
	case LogicalTypeId::BIGINT:
		return GetTypedMedianAbsoluteDeviationAggregateFunction<int64_t, double, double>(type, LogicalType::DOUBLE);
	case LogicalTypeId::HUGEINT:
		return GetTypedMedianAbsoluteDeviationAggregateFunction<hugeint_t, double, double>(type, LogicalType::DOUBLE);

	case LogicalTypeId::FLOAT:
		return GetTypedMedianAbsoluteDeviationAggregateFunction<float, float, float>(type, type);
	case LogicalTypeId::DOUBLE:
		return GetTypedMedianAbsoluteDeviationAggregateFunction<double, double, double>(type, type);
	case LogicalTypeId::DECIMAL:
		switch (type.InternalType()) {
		case PhysicalType::INT16:
			return GetTypedMedianAbsoluteDeviationAggregateFunction<int16_t, int16_t, int16_t>(type, type);
		case PhysicalType::INT32:
			return GetTypedMedianAbsoluteDeviationAggregateFunction<int32_t, int32_t, int32_t>(type, type);
		case PhysicalType::INT64:
			return GetTypedMedianAbsoluteDeviationAggregateFunction<int64_t, int64_t, int64_t>(type, type);
		case PhysicalType::INT128:
			return GetTypedMedianAbsoluteDeviationAggregateFunction<hugeint_t, hugeint_t, hugeint_t>(type, type);
		default:
			throw NotImplementedException("Unimplemented Median Absolute Deviation DECIMAL aggregate");
		}
		break;

	case LogicalTypeId::DATE:
		return GetTypedMedianAbsoluteDeviationAggregateFunction<date_t, timestamp_t, interval_t>(type,
		                                                                                         LogicalType::INTERVAL);
	case LogicalTypeId::TIMESTAMP:
		return GetTypedMedianAbsoluteDeviationAggregateFunction<timestamp_t, timestamp_t, interval_t>(
		    type, LogicalType::INTERVAL);
	case LogicalTypeId::TIME:
		return GetTypedMedianAbsoluteDeviationAggregateFunction<dtime_t, dtime_t, interval_t>(type,
		                                                                                      LogicalType::INTERVAL);

	default:
		throw NotImplementedException("Unimplemented Median Absolute Deviation aggregate");
	}
}

unique_ptr<FunctionData> BindMedian(ClientContext &context, AggregateFunction &function,
                                    vector<unique_ptr<Expression>> &arguments) {
	return make_unique<QuantileBindData>(0.5);
}

unique_ptr<FunctionData> BindMedianDecimal(ClientContext &context, AggregateFunction &function,
                                           vector<unique_ptr<Expression>> &arguments) {
	auto bind_data = BindMedian(context, function, arguments);

	function = GetDiscreteQuantileAggregateFunction(arguments[0]->return_type);
	function.name = "median";
	return bind_data;
}

unique_ptr<FunctionData> BindMedianAbsoluteDeviationDecimal(ClientContext &context, AggregateFunction &function,
                                                            vector<unique_ptr<Expression>> &arguments) {
	function = GetMedianAbsoluteDeviationAggregateFunction(arguments[0]->return_type);
	function.name = "mad";
	return nullptr;
}

static double CheckQuantile(const Value &quantile_val) {
	auto quantile = quantile_val.GetValue<double>();

	if (quantile_val.is_null || quantile < 0 || quantile > 1) {
		throw BinderException("QUANTILE can only take parameters in the range [0, 1]");
	}

	return quantile;
}

unique_ptr<FunctionData> BindQuantile(ClientContext &context, AggregateFunction &function,
                                      vector<unique_ptr<Expression>> &arguments) {
	if (!arguments[1]->IsFoldable()) {
		throw BinderException("QUANTILE can only take constant parameters");
	}
	Value quantile_val = ExpressionExecutor::EvaluateScalar(*arguments[1]);
	vector<double> quantiles;
	if (quantile_val.type().id() != LogicalTypeId::LIST) {
		quantiles.push_back(CheckQuantile(quantile_val));
	} else {
		for (const auto &element_val : quantile_val.list_value) {
			quantiles.push_back(CheckQuantile(element_val));
		}
	}

	arguments.pop_back();
	return make_unique<QuantileBindData>(quantiles);
}

unique_ptr<FunctionData> BindDiscreteQuantileDecimal(ClientContext &context, AggregateFunction &function,
                                                     vector<unique_ptr<Expression>> &arguments) {
	auto bind_data = BindQuantile(context, function, arguments);
	function = GetDiscreteQuantileAggregateFunction(arguments[0]->return_type);
	function.name = "quantile_disc";
	return bind_data;
}

unique_ptr<FunctionData> BindDiscreteQuantileDecimalList(ClientContext &context, AggregateFunction &function,
                                                         vector<unique_ptr<Expression>> &arguments) {
	auto bind_data = BindQuantile(context, function, arguments);
	function = GetDiscreteQuantileListAggregateFunction(arguments[0]->return_type);
	function.name = "quantile_disc";
	return bind_data;
}

unique_ptr<FunctionData> BindContinuousQuantileDecimal(ClientContext &context, AggregateFunction &function,
                                                       vector<unique_ptr<Expression>> &arguments) {
	auto bind_data = BindQuantile(context, function, arguments);
	function = GetContinuousQuantileAggregateFunction(arguments[0]->return_type);
	function.name = "quantile_cont";
	return bind_data;
}

unique_ptr<FunctionData> BindContinuousQuantileDecimalList(ClientContext &context, AggregateFunction &function,
                                                           vector<unique_ptr<Expression>> &arguments) {
	auto bind_data = BindQuantile(context, function, arguments);
	function = GetContinuousQuantileListAggregateFunction(arguments[0]->return_type);
	function.name = "quantile_cont";
	return bind_data;
}

static bool CanInterpolate(const LogicalType &type) {
	switch (type.id()) {
	case LogicalTypeId::INTERVAL:
	case LogicalTypeId::VARCHAR:
		return false;
	default:
		return true;
	}
}

AggregateFunction GetMedianAggregate(const LogicalType &type) {
	auto fun = CanInterpolate(type) ? GetContinuousQuantileAggregateFunction(type)
	                                : GetDiscreteQuantileAggregateFunction(type);
	fun.bind = BindMedian;
	return fun;
}

AggregateFunction GetDiscreteQuantileAggregate(const LogicalType &type) {
	auto fun = GetDiscreteQuantileAggregateFunction(type);
	fun.bind = BindQuantile;
	// temporarily push an argument so we can bind the actual quantile
	fun.arguments.push_back(LogicalType::DOUBLE);
	return fun;
}

AggregateFunction GetDiscreteQuantileListAggregate(const LogicalType &type) {
	auto fun = GetDiscreteQuantileListAggregateFunction(type);
	fun.bind = BindQuantile;
	// temporarily push an argument so we can bind the actual quantile
	auto list_of_double = LogicalType::LIST(LogicalType::DOUBLE);
	fun.arguments.push_back(list_of_double);
	return fun;
}

AggregateFunction GetContinuousQuantileAggregate(const LogicalType &type) {
	auto fun = GetContinuousQuantileAggregateFunction(type);
	fun.bind = BindQuantile;
	// temporarily push an argument so we can bind the actual quantile
	fun.arguments.push_back(LogicalType::DOUBLE);
	return fun;
}

AggregateFunction GetContinuousQuantileListAggregate(const LogicalType &type) {
	auto fun = GetContinuousQuantileListAggregateFunction(type);
	fun.bind = BindQuantile;
	// temporarily push an argument so we can bind the actual quantile
	auto list_of_double = LogicalType::LIST(LogicalType::DOUBLE);
	fun.arguments.push_back(list_of_double);
	return fun;
}

void QuantileFun::RegisterFunction(BuiltinFunctions &set) {
	const vector<LogicalType> QUANTILES = {LogicalType::TINYINT, LogicalType::SMALLINT, LogicalType::INTEGER,
	                                       LogicalType::BIGINT,  LogicalType::HUGEINT,  LogicalType::FLOAT,
	                                       LogicalType::DOUBLE,  LogicalType::DATE,     LogicalType::TIMESTAMP,
	                                       LogicalType::TIME,    LogicalType::INTERVAL, LogicalType::VARCHAR};

	AggregateFunctionSet median("median");
	median.AddFunction(AggregateFunction({LogicalTypeId::DECIMAL}, LogicalTypeId::DECIMAL, nullptr, nullptr, nullptr,
	                                     nullptr, nullptr, nullptr, BindMedianDecimal));

	AggregateFunctionSet mad("mad");
	mad.AddFunction(AggregateFunction({LogicalTypeId::DECIMAL}, LogicalTypeId::DECIMAL, nullptr, nullptr, nullptr,
	                                  nullptr, nullptr, nullptr, BindMedianAbsoluteDeviationDecimal));

	AggregateFunctionSet quantile_disc("quantile_disc");
	quantile_disc.AddFunction(AggregateFunction({LogicalTypeId::DECIMAL, LogicalType::DOUBLE}, LogicalTypeId::DECIMAL,
	                                            nullptr, nullptr, nullptr, nullptr, nullptr, nullptr,
	                                            BindDiscreteQuantileDecimal));
	quantile_disc.AddFunction(AggregateFunction({LogicalTypeId::DECIMAL, LogicalType::LIST(LogicalType::DOUBLE)},
	                                            LogicalType::LIST(LogicalTypeId::DECIMAL), nullptr, nullptr, nullptr,
	                                            nullptr, nullptr, nullptr, BindDiscreteQuantileDecimalList));

	AggregateFunctionSet quantile_cont("quantile_cont");
	quantile_cont.AddFunction(AggregateFunction({LogicalTypeId::DECIMAL, LogicalType::DOUBLE}, LogicalTypeId::DECIMAL,
	                                            nullptr, nullptr, nullptr, nullptr, nullptr, nullptr,
	                                            BindContinuousQuantileDecimal));
	quantile_cont.AddFunction(AggregateFunction({LogicalTypeId::DECIMAL, LogicalType::LIST(LogicalType::DOUBLE)},
	                                            LogicalType::LIST(LogicalTypeId::DECIMAL), nullptr, nullptr, nullptr,
	                                            nullptr, nullptr, nullptr, BindContinuousQuantileDecimalList));

	for (const auto &type : QUANTILES) {
		median.AddFunction(GetMedianAggregate(type));
		quantile_disc.AddFunction(GetDiscreteQuantileAggregate(type));
		quantile_disc.AddFunction(GetDiscreteQuantileListAggregate(type));
		if (CanInterpolate(type)) {
			quantile_cont.AddFunction(GetContinuousQuantileAggregate(type));
			quantile_cont.AddFunction(GetContinuousQuantileListAggregate(type));
			mad.AddFunction(GetMedianAbsoluteDeviationAggregateFunction(type));
		}
	}

	set.AddFunction(median);
	set.AddFunction(mad);
	set.AddFunction(quantile_disc);
	set.AddFunction(quantile_cont);

	quantile_disc.name = "quantile";
	set.AddFunction(quantile_disc);
}

} // namespace duckdb<|MERGE_RESOLUTION|>--- conflicted
+++ resolved
@@ -182,8 +182,50 @@
 	return StringVector::AddString(result, src);
 }
 
-<<<<<<< HEAD
-// Indirect comparison
+// Direct access
+template <typename T>
+struct QuantileDirect {
+	using INPUT_TYPE = T;
+	using RESULT_TYPE = T;
+
+	inline const INPUT_TYPE &operator()(const INPUT_TYPE &x) const {
+		return x;
+	}
+};
+
+// Indirect access
+template <typename T>
+struct QuantileIndirect {
+	using INPUT_TYPE = idx_t;
+	using RESULT_TYPE = T;
+	const RESULT_TYPE *data;
+
+	explicit QuantileIndirect(const RESULT_TYPE *data_p) : data(data_p) {
+	}
+
+	inline RESULT_TYPE operator()(const idx_t &input) const {
+		return data[input];
+	}
+};
+
+// Composed access
+template <typename OUTER, typename INNER>
+struct QuantileComposed {
+	using INPUT_TYPE = typename INNER::INPUT_TYPE;
+	using RESULT_TYPE = typename OUTER::RESULT_TYPE;
+
+	const OUTER &outer;
+	const INNER &inner;
+
+	explicit QuantileComposed(const OUTER &outer_p, const INNER &inner_p) : outer(outer_p), inner(inner_p) {
+	}
+
+	inline RESULT_TYPE operator()(const idx_t &input) const {
+		return outer(inner(input));
+	}
+};
+
+// Accessed comparison
 template <typename ACCESSOR>
 struct QuantileLess {
 	using INPUT_TYPE = typename ACCESSOR::INPUT_TYPE;
@@ -196,34 +238,13 @@
 	}
 };
 
-// Direct access
-template <typename T>
-struct QuantileAccessor {
-=======
-// Direct access
-template <typename T>
-struct QuantileDirect {
->>>>>>> 38212b7e
-	using INPUT_TYPE = T;
-	using RESULT_TYPE = T;
-
-	inline const INPUT_TYPE &operator()(const INPUT_TYPE &x) const {
-		return x;
-<<<<<<< HEAD
-	}
-};
-
 // Continuous interpolation
 template <bool DISCRETE>
 struct Interpolator {
 	Interpolator(const double q, const idx_t n_p) : n(n_p), RN((double)(n_p - 1) * q), FRN(floor(RN)), CRN(ceil(RN)) {
-=======
->>>>>>> 38212b7e
-	}
-};
-
-<<<<<<< HEAD
-	template <class INPUT_TYPE, class TARGET_TYPE, typename ACCESSOR = QuantileAccessor<INPUT_TYPE>>
+	}
+
+	template <class INPUT_TYPE, class TARGET_TYPE, typename ACCESSOR = QuantileDirect<INPUT_TYPE>>
 	TARGET_TYPE Operation(INPUT_TYPE *v_t, Vector &result, const ACCESSOR &accessor = ACCESSOR()) const {
 		using ACCESS_TYPE = typename ACCESSOR::RESULT_TYPE;
 		QuantileLess<ACCESSOR> comp(accessor);
@@ -240,78 +261,6 @@
 		}
 	}
 
-	template <class INPUT_TYPE, class TARGET_TYPE>
-	TARGET_TYPE Operation(const INPUT_TYPE *v_t, const idx_t *index, Vector &result) const {
-=======
-// Indirect access
-template <typename T>
-struct QuantileIndirect {
-	using INPUT_TYPE = idx_t;
-	using RESULT_TYPE = T;
-	const RESULT_TYPE *data;
-
-	explicit QuantileIndirect(const RESULT_TYPE *data_p) : data(data_p) {
-	}
-
-	inline RESULT_TYPE operator()(const idx_t &input) const {
-		return data[input];
-	}
-};
-
-// Composed access
-template <typename OUTER, typename INNER>
-struct QuantileComposed {
-	using INPUT_TYPE = typename INNER::INPUT_TYPE;
-	using RESULT_TYPE = typename OUTER::RESULT_TYPE;
-
-	const OUTER &outer;
-	const INNER &inner;
-
-	explicit QuantileComposed(const OUTER &outer_p, const INNER &inner_p) : outer(outer_p), inner(inner_p) {
-	}
-
-	inline RESULT_TYPE operator()(const idx_t &input) const {
-		return outer(inner(input));
-	}
-};
-
-// Accessed comparison
-template <typename ACCESSOR>
-struct QuantileLess {
-	using INPUT_TYPE = typename ACCESSOR::INPUT_TYPE;
-	const ACCESSOR &accessor;
-	explicit QuantileLess(const ACCESSOR &accessor_p) : accessor(accessor_p) {
-	}
-
-	inline bool operator()(const INPUT_TYPE &lhs, const INPUT_TYPE &rhs) const {
-		return accessor(lhs) < accessor(rhs);
-	}
-};
-
-// Continuous interpolation
-template <bool DISCRETE>
-struct Interpolator {
-	Interpolator(const double q, const idx_t n_p) : n(n_p), RN((double)(n_p - 1) * q), FRN(floor(RN)), CRN(ceil(RN)) {
-	}
-
-	template <class INPUT_TYPE, class TARGET_TYPE, typename ACCESSOR = QuantileDirect<INPUT_TYPE>>
-	TARGET_TYPE Operation(INPUT_TYPE *v_t, Vector &result, const ACCESSOR &accessor = ACCESSOR()) const {
-		using ACCESS_TYPE = typename ACCESSOR::RESULT_TYPE;
-		QuantileLess<ACCESSOR> comp(accessor);
->>>>>>> 38212b7e
-		if (CRN == FRN) {
-			std::nth_element(v_t, v_t + FRN, v_t + n, comp);
-			return CastInterpolation::Cast<ACCESS_TYPE, TARGET_TYPE>(accessor(v_t[FRN]), result);
-		} else {
-			std::nth_element(v_t, v_t + FRN, v_t + n, comp);
-			std::nth_element(v_t + FRN, v_t + CRN, v_t + n, comp);
-			auto lo = CastInterpolation::Cast<ACCESS_TYPE, TARGET_TYPE>(accessor(v_t[FRN]), result);
-			auto hi = CastInterpolation::Cast<ACCESS_TYPE, TARGET_TYPE>(accessor(v_t[CRN]), result);
-			auto delta = hi - lo;
-			return lo + delta * (RN - FRN);
-		}
-	}
-
 	const idx_t n;
 	const double RN;
 	const idx_t FRN;
@@ -324,24 +273,12 @@
 	Interpolator(const double q, const idx_t n_p) : n(n_p), RN((double)(n_p - 1) * q), FRN(floor(RN)), CRN(FRN) {
 	}
 
-<<<<<<< HEAD
-	template <class INPUT_TYPE, class TARGET_TYPE, typename ACCESSOR = QuantileAccessor<INPUT_TYPE>>
-=======
 	template <class INPUT_TYPE, class TARGET_TYPE, typename ACCESSOR = QuantileDirect<INPUT_TYPE>>
->>>>>>> 38212b7e
 	TARGET_TYPE Operation(INPUT_TYPE *v_t, Vector &result, const ACCESSOR &accessor = ACCESSOR()) const {
 		using ACCESS_TYPE = typename ACCESSOR::RESULT_TYPE;
 		QuantileLess<ACCESSOR> comp(accessor);
 		std::nth_element(v_t, v_t + FRN, v_t + n, comp);
 		return CastInterpolation::Cast<ACCESS_TYPE, TARGET_TYPE>(accessor(v_t[FRN]), result);
-<<<<<<< HEAD
-	}
-
-	template <class INPUT_TYPE, class TARGET_TYPE>
-	TARGET_TYPE Operation(const INPUT_TYPE *v_t, const idx_t *index, Vector &result) {
-		return CastInterpolation::Cast<INPUT_TYPE, TARGET_TYPE>(v_t[index[FRN]], result);
-=======
->>>>>>> 38212b7e
 	}
 
 	const idx_t n;
@@ -508,22 +445,6 @@
 				QuantileNotNull not_null(dmask, MinValue(frame.first, prev.first));
 				state->pos = std::partition(index, index + state->pos, not_null) - index;
 			}
-<<<<<<< HEAD
-			if (state->pos) {
-				Interpolator<DISCRETE> interp(q, state->pos);
-				IndirectLess<INPUT_TYPE> lt(data);
-				std::nth_element(index, index + interp.FRN, index + state->pos, lt);
-				if (interp.CRN != interp.FRN) {
-					std::nth_element(index + interp.CRN, index + interp.CRN, index + interp.n, lt);
-				}
-				rdata[ridx] = interp.template Operation<INPUT_TYPE, RESULT_TYPE>(data, index, result);
-			} else {
-				rmask.Set(ridx, false);
-			}
-		} else {
-			Interpolator<DISCRETE> interp(q, state->pos);
-			rdata[ridx] = interp.template Operation<INPUT_TYPE, RESULT_TYPE>(data, index, result);
-=======
 		}
 		if (state->pos) {
 			Interpolator<DISCRETE> interp(q, state->pos);
@@ -533,7 +454,6 @@
 			rdata[ridx] = interp.template Operation<idx_t, RESULT_TYPE, ID>(index, result, indirect);
 		} else {
 			rmask.Set(ridx, false);
->>>>>>> 38212b7e
 		}
 	}
 };
@@ -684,11 +604,7 @@
 			Interpolator<DISCRETE> interp(quantile, state->pos);
 
 			if (fixed && CanReplace(index, data, j, interp.FRN, interp.CRN)) {
-<<<<<<< HEAD
-				rdata[lentry.offset + q] = interp.template Operation<INPUT_TYPE, CHILD_TYPE>(data, index, result);
-=======
 				rdata[lentry.offset + q] = interp.template Operation<idx_t, CHILD_TYPE>(index, result, indirect);
->>>>>>> 38212b7e
 				state->upper.resize(state->lower.size(), interp.FRN);
 			} else {
 				state->disturbed.push_back(q);
@@ -703,17 +619,7 @@
 			const auto &q = state->disturbed[i];
 			const auto &quantile = bind_data->quantiles[q];
 			Interpolator<DISCRETE> interp(quantile, state->pos);
-<<<<<<< HEAD
-
-			IndirectLess<INPUT_TYPE> lt(data);
-			std::nth_element(index + state->lower[i], index + interp.FRN, index + state->upper[i], lt);
-			if (interp.CRN != interp.FRN) {
-				std::nth_element(index + interp.CRN, index + interp.CRN, index + state->upper[i], lt);
-			}
-			rdata[lentry.offset + q] = interp.template Operation<INPUT_TYPE, CHILD_TYPE>(data, index, result);
-=======
 			rdata[lentry.offset + q] = interp.template Operation<idx_t, CHILD_TYPE>(index, result, indirect);
->>>>>>> 38212b7e
 		}
 	}
 };
@@ -976,8 +882,6 @@
 		MadAccessor<SAVE_TYPE, RESULT_TYPE, MEDIAN_TYPE> accessor(med);
 		target[idx] = interp.template Operation<SAVE_TYPE, RESULT_TYPE>(state->v.data(), result, accessor);
 	}
-<<<<<<< HEAD
-=======
 
 	template <class STATE, class INPUT_TYPE, class RESULT_TYPE>
 	static void Window(const INPUT_TYPE *data, const ValidityMask &dmask, FunctionData *bind_data_p, STATE *state,
@@ -1028,7 +932,6 @@
 			rmask.Set(ridx, false);
 		}
 	}
->>>>>>> 38212b7e
 };
 
 template <typename INPUT_TYPE, typename MEDIAN_TYPE, typename TARGET_TYPE>
@@ -1037,11 +940,7 @@
 	using STATE = QuantileState<INPUT_TYPE>;
 	using OP = MedianAbsoluteDeviationOperation<MEDIAN_TYPE>;
 	auto fun = AggregateFunction::UnaryAggregateDestructor<STATE, INPUT_TYPE, TARGET_TYPE, OP>(input_type, target_type);
-<<<<<<< HEAD
-	// fun.window = AggregateFunction::UnaryWindow<STATE, INPUT_TYPE, TARGET_TYPE, OP>;
-=======
 	fun.window = AggregateFunction::UnaryWindow<STATE, INPUT_TYPE, TARGET_TYPE, OP>;
->>>>>>> 38212b7e
 	return fun;
 }
 
