--- conflicted
+++ resolved
@@ -256,12 +256,7 @@
 };
 
 void Log10Fun::RegisterFunction(BuiltinFunctions &set) {
-<<<<<<< HEAD
-	ScalarFunction log_function("log10", {SQLType::DOUBLE}, SQLType::DOUBLE,
-	                            UnaryScalarFunctionWrapper<double, Log10Operator, UnaryZeroOrNegativeWrapper>);
-=======
 	ScalarFunction log_function("log10", {SQLType::DOUBLE}, SQLType::DOUBLE, UnaryDoubleFunctionWrapper<double, Log10Operator>);
->>>>>>> 4dcdcc79
 	set.AddFunction(log_function);
 	// "log" is an alias for "log10"
 	log_function.name = "log";
