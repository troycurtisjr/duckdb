#include "duckdb/function/function_binder.hpp"
#include "duckdb/common/limits.hpp"

#include "duckdb/planner/expression/bound_cast_expression.hpp"
#include "duckdb/planner/expression/bound_aggregate_expression.hpp"
#include "duckdb/planner/expression/bound_function_expression.hpp"
#include "duckdb/planner/expression/bound_constant_expression.hpp"
#include "duckdb/catalog/catalog_entry/scalar_function_catalog_entry.hpp"

#include "duckdb/planner/expression_binder.hpp"
#include "duckdb/function/aggregate_function.hpp"
#include "duckdb/function/cast_rules.hpp"
#include "duckdb/catalog/catalog.hpp"

namespace duckdb {

FunctionBinder::FunctionBinder(ClientContext &context) : context(context) {
}

int64_t FunctionBinder::BindVarArgsFunctionCost(const SimpleFunction &func, const vector<LogicalType> &arguments) {
	if (arguments.size() < func.arguments.size()) {
		// not enough arguments to fulfill the non-vararg part of the function
		return -1;
	}
	int64_t cost = 0;
	for (idx_t i = 0; i < arguments.size(); i++) {
		LogicalType arg_type = i < func.arguments.size() ? func.arguments[i] : func.varargs;
		if (arguments[i] == arg_type) {
			// arguments match: do nothing
			continue;
		}
		int64_t cast_cost = CastFunctionSet::Get(context).ImplicitCastCost(arguments[i], arg_type);
		if (cast_cost >= 0) {
			// we can implicitly cast, add the cost to the total cost
			cost += cast_cost;
		} else {
			// we can't implicitly cast: throw an error
			return -1;
		}
	}
	return cost;
}

int64_t FunctionBinder::BindFunctionCost(const SimpleFunction &func, const vector<LogicalType> &arguments) {
	if (func.HasVarArgs()) {
		// special case varargs function
		return BindVarArgsFunctionCost(func, arguments);
	}
	if (func.arguments.size() != arguments.size()) {
		// invalid argument count: check the next function
		return -1;
	}
	int64_t cost = 0;
	for (idx_t i = 0; i < arguments.size(); i++) {
		int64_t cast_cost = CastFunctionSet::Get(context).ImplicitCastCost(arguments[i], func.arguments[i]);
		if (cast_cost >= 0) {
			// we can implicitly cast, add the cost to the total cost
			cost += cast_cost;
		} else {
			// we can't implicitly cast: throw an error
			return -1;
		}
	}
	return cost;
}

template <class T>
vector<idx_t> FunctionBinder::BindFunctionsFromArguments(const string &name, FunctionSet<T> &functions,
                                                         const vector<LogicalType> &arguments, string &error) {
	idx_t best_function = DConstants::INVALID_INDEX;
	int64_t lowest_cost = NumericLimits<int64_t>::Maximum();
	vector<idx_t> candidate_functions;
	for (idx_t f_idx = 0; f_idx < functions.functions.size(); f_idx++) {
		auto &func = functions.functions[f_idx];
		// check the arguments of the function
		int64_t cost = BindFunctionCost(func, arguments);
		if (cost < 0) {
			// auto casting was not possible
			continue;
		}
		if (cost == lowest_cost) {
			candidate_functions.push_back(f_idx);
			continue;
		}
		if (cost > lowest_cost) {
			continue;
		}
		candidate_functions.clear();
		lowest_cost = cost;
		best_function = f_idx;
	}
	if (best_function == DConstants::INVALID_INDEX) {
		// no matching function was found, throw an error
		string call_str = Function::CallToString(name, arguments);
		string candidate_str = "";
		for (auto &f : functions.functions) {
			candidate_str += "\t" + f.ToString() + "\n";
		}
		error = StringUtil::Format("No function matches the given name and argument types '%s'. You might need to add "
		                           "explicit type casts.\n\tCandidate functions:\n%s",
		                           call_str, candidate_str);
		return candidate_functions;
	}
	candidate_functions.push_back(best_function);
	return candidate_functions;
}

template <class T>
idx_t FunctionBinder::MultipleCandidateException(const string &name, FunctionSet<T> &functions,
                                                 vector<idx_t> &candidate_functions,
                                                 const vector<LogicalType> &arguments, string &error) {
	D_ASSERT(functions.functions.size() > 1);
	// there are multiple possible function definitions
	// throw an exception explaining which overloads are there
	string call_str = Function::CallToString(name, arguments);
	string candidate_str = "";
	for (auto &conf : candidate_functions) {
		T f = functions.GetFunctionByOffset(conf);
		candidate_str += "\t" + f.ToString() + "\n";
	}
	error = StringUtil::Format("Could not choose a best candidate function for the function call \"%s\". In order to "
	                           "select one, please add explicit type casts.\n\tCandidate functions:\n%s",
	                           call_str, candidate_str);
	return DConstants::INVALID_INDEX;
}

template <class T>
idx_t FunctionBinder::BindFunctionFromArguments(const string &name, FunctionSet<T> &functions,
                                                const vector<LogicalType> &arguments, string &error) {
	auto candidate_functions = BindFunctionsFromArguments<T>(name, functions, arguments, error);
	if (candidate_functions.empty()) {
		// no candidates
		return DConstants::INVALID_INDEX;
	}
	if (candidate_functions.size() > 1) {
		// multiple candidates, check if there are any unknown arguments
		bool has_parameters = false;
		for (auto &arg_type : arguments) {
			if (arg_type.id() == LogicalTypeId::UNKNOWN) {
				//! there are! we could not resolve parameters in this case
				throw ParameterNotResolvedException();
			}
		}
		if (!has_parameters) {
			return MultipleCandidateException(name, functions, candidate_functions, arguments, error);
		}
	}
	return candidate_functions[0];
}

idx_t FunctionBinder::BindFunction(const string &name, ScalarFunctionSet &functions,
                                   const vector<LogicalType> &arguments, string &error) {
	return BindFunctionFromArguments(name, functions, arguments, error);
}

idx_t FunctionBinder::BindFunction(const string &name, AggregateFunctionSet &functions,
                                   const vector<LogicalType> &arguments, string &error) {
	return BindFunctionFromArguments(name, functions, arguments, error);
}

idx_t FunctionBinder::BindFunction(const string &name, TableFunctionSet &functions,
                                   const vector<LogicalType> &arguments, string &error) {
	return BindFunctionFromArguments(name, functions, arguments, error);
}

idx_t FunctionBinder::BindFunction(const string &name, PragmaFunctionSet &functions, PragmaInfo &info, string &error) {
	vector<LogicalType> types;
	for (auto &value : info.parameters) {
		types.push_back(value.type());
	}
	idx_t entry = BindFunctionFromArguments(name, functions, types, error);
	if (entry == DConstants::INVALID_INDEX) {
		throw BinderException(error);
	}
	auto candidate_function = functions.GetFunctionByOffset(entry);
	// cast the input parameters
	for (idx_t i = 0; i < info.parameters.size(); i++) {
		auto target_type =
		    i < candidate_function.arguments.size() ? candidate_function.arguments[i] : candidate_function.varargs;
		info.parameters[i] = info.parameters[i].CastAs(context, target_type);
	}
	return entry;
}

vector<LogicalType> FunctionBinder::GetLogicalTypesFromExpressions(vector<unique_ptr<Expression>> &arguments) {
	vector<LogicalType> types;
	types.reserve(arguments.size());
	for (auto &argument : arguments) {
		types.push_back(argument->return_type);
	}
	return types;
}

idx_t FunctionBinder::BindFunction(const string &name, ScalarFunctionSet &functions,
                                   vector<unique_ptr<Expression>> &arguments, string &error) {
	auto types = GetLogicalTypesFromExpressions(arguments);
	return BindFunction(name, functions, types, error);
}

idx_t FunctionBinder::BindFunction(const string &name, AggregateFunctionSet &functions,
                                   vector<unique_ptr<Expression>> &arguments, string &error) {
	auto types = GetLogicalTypesFromExpressions(arguments);
	return BindFunction(name, functions, types, error);
}

idx_t FunctionBinder::BindFunction(const string &name, TableFunctionSet &functions,
                                   vector<unique_ptr<Expression>> &arguments, string &error) {
	auto types = GetLogicalTypesFromExpressions(arguments);
	return BindFunction(name, functions, types, error);
}

enum class LogicalTypeComparisonResult { IDENTICAL_TYPE, TARGET_IS_ANY, DIFFERENT_TYPES };

LogicalTypeComparisonResult RequiresCast(const LogicalType &source_type, const LogicalType &target_type) {
	if (target_type.id() == LogicalTypeId::ANY) {
		return LogicalTypeComparisonResult::TARGET_IS_ANY;
	}
	if (source_type == target_type) {
		return LogicalTypeComparisonResult::IDENTICAL_TYPE;
	}
	if (source_type.id() == LogicalTypeId::LIST && target_type.id() == LogicalTypeId::LIST) {
		return RequiresCast(ListType::GetChildType(source_type), ListType::GetChildType(target_type));
	}
	return LogicalTypeComparisonResult::DIFFERENT_TYPES;
}

void FunctionBinder::CastToFunctionArguments(SimpleFunction &function, vector<unique_ptr<Expression>> &children) {
	for (idx_t i = 0; i < children.size(); i++) {
		auto target_type = i < function.arguments.size() ? function.arguments[i] : function.varargs;
		target_type.Verify();
		// don't cast lambda children, they get removed anyways
		if (children[i]->return_type.id() == LogicalTypeId::LAMBDA) {
			continue;
		}
		// check if the type of child matches the type of function argument
		// if not we need to add a cast
		auto cast_result = RequiresCast(children[i]->return_type, target_type);
		// except for one special case: if the function accepts ANY argument
		// in that case we don't add a cast
		if (cast_result == LogicalTypeComparisonResult::DIFFERENT_TYPES) {
			children[i] = BoundCastExpression::AddCastToType(context, std::move(children[i]), target_type);
		}
	}
}

unique_ptr<Expression> FunctionBinder::BindScalarFunction(const string &schema, const string &name,
                                                          vector<unique_ptr<Expression>> children, string &error,
                                                          bool is_operator, Binder *binder) {
	// bind the function
	auto function =
	    Catalog::GetSystemCatalog(context).GetEntry(context, CatalogType::SCALAR_FUNCTION_ENTRY, schema, name);
	D_ASSERT(function && function->type == CatalogType::SCALAR_FUNCTION_ENTRY);
	return BindScalarFunction((ScalarFunctionCatalogEntry &)*function, std::move(children), error, is_operator, binder);
}

unique_ptr<Expression> FunctionBinder::BindScalarFunction(ScalarFunctionCatalogEntry &func,
                                                          vector<unique_ptr<Expression>> children, string &error,
                                                          bool is_operator, Binder *binder) {
	// bind the function
	idx_t best_function = BindFunction(func.name, func.functions, children, error);
	if (best_function == DConstants::INVALID_INDEX) {
		return nullptr;
	}

	// found a matching function!
	auto bound_function = func.functions.GetFunctionByOffset(best_function);

	if (bound_function.null_handling == FunctionNullHandling::DEFAULT_NULL_HANDLING) {
		for (auto &child : children) {
			if (child->return_type == LogicalTypeId::SQLNULL) {
				return make_uniq<BoundConstantExpression>(Value(LogicalType::SQLNULL));
			}
		}
	}
	return BindScalarFunction(bound_function, std::move(children), is_operator);
}

unique_ptr<BoundFunctionExpression> FunctionBinder::BindScalarFunction(ScalarFunction bound_function,
                                                                       vector<unique_ptr<Expression>> children,
                                                                       bool is_operator) {
	unique_ptr<FunctionData> bind_info;
	if (bound_function.bind) {
		bind_info = bound_function.bind(context, bound_function, children);
	}
	// check if we need to add casts to the children
	CastToFunctionArguments(bound_function, children);

	// now create the function
	auto return_type = bound_function.return_type;
	return make_uniq<BoundFunctionExpression>(std::move(return_type), std::move(bound_function), std::move(children),
	                                          std::move(bind_info), is_operator);
}

unique_ptr<BoundAggregateExpression> FunctionBinder::BindAggregateFunction(AggregateFunction bound_function,
                                                                           vector<unique_ptr<Expression>> children,
                                                                           unique_ptr<Expression> filter,
                                                                           AggregateType aggr_type) {
	unique_ptr<FunctionData> bind_info;
	if (bound_function.bind) {
		bind_info = bound_function.bind(context, bound_function, children);
		// we may have lost some arguments in the bind
		children.resize(MinValue(bound_function.arguments.size(), children.size()));
	}

	// check if we need to add casts to the children
	CastToFunctionArguments(bound_function, children);

<<<<<<< HEAD
	// Special case: for ORDER BY aggregates, we wrap the aggregate function in a SortedAggregateFunction
	// The children are the sort clauses and the binding contains the ordering data.
	if (order_bys && !order_bys->orders.empty()) {
		bind_info = BindSortedAggregate(bound_function, children, std::move(bind_info), std::move(order_bys));
	}

	return make_uniq<BoundAggregateExpression>(std::move(bound_function), std::move(children), std::move(filter),
	                                           std::move(bind_info), aggr_type);
=======
	return make_unique<BoundAggregateExpression>(std::move(bound_function), std::move(children), std::move(filter),
	                                             std::move(bind_info), aggr_type);
>>>>>>> 4be6bdb5
}

} // namespace duckdb<|MERGE_RESOLUTION|>--- conflicted
+++ resolved
@@ -305,19 +305,8 @@
 	// check if we need to add casts to the children
 	CastToFunctionArguments(bound_function, children);
 
-<<<<<<< HEAD
-	// Special case: for ORDER BY aggregates, we wrap the aggregate function in a SortedAggregateFunction
-	// The children are the sort clauses and the binding contains the ordering data.
-	if (order_bys && !order_bys->orders.empty()) {
-		bind_info = BindSortedAggregate(bound_function, children, std::move(bind_info), std::move(order_bys));
-	}
-
 	return make_uniq<BoundAggregateExpression>(std::move(bound_function), std::move(children), std::move(filter),
-	                                           std::move(bind_info), aggr_type);
-=======
-	return make_unique<BoundAggregateExpression>(std::move(bound_function), std::move(children), std::move(filter),
 	                                             std::move(bind_info), aggr_type);
->>>>>>> 4be6bdb5
 }
 
 } // namespace duckdb