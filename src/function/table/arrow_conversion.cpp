#include "duckdb/function/table/arrow.hpp"
#include "duckdb/common/limits.hpp"
#include "duckdb/common/operator/multiply.hpp"
#include "duckdb/common/types/hugeint.hpp"
#include "duckdb/common/types/arrow_aux_data.hpp"
#include "duckdb/function/scalar/nested_functions.hpp"

namespace duckdb {

static void ShiftRight(unsigned char *ar, int size, int shift) {
	int carry = 0;
	while (shift--) {
		for (int i = size - 1; i >= 0; --i) {
			int next = (ar[i] & 1) ? 0x80 : 0;
			ar[i] = carry | (ar[i] >> 1);
			carry = next;
		}
	}
}

idx_t GetEffectiveOffset(ArrowArray &array, int64_t parent_offset, ArrowScanLocalState &state,
                         int64_t nested_offset = -1) {
	if (nested_offset != -1) {
		// The parent of this array is a list
		// We just ignore the parent offset, it's already applied to the list
		return array.offset + nested_offset;
	}
	// Parent offset is set in the case of a struct, it applies to all child arrays
	// 'chunk_offset' is how much of the chunk we've already scanned, in case the chunk size exceeds
	// STANDARD_VECTOR_SIZE
	return array.offset + parent_offset + state.chunk_offset;
}

template <class T>
T *ArrowBufferData(ArrowArray &array, idx_t buffer_idx) {
	return (T *)array.buffers[buffer_idx]; // NOLINT
}

<<<<<<< HEAD
static void GetValidityMask(ValidityMask &mask, ArrowArray &array, const ArrowScanLocalState &scan_state, idx_t size,
                            int64_t nested_offset = -1, bool add_null = false) {
=======
static void GetValidityMask(ValidityMask &mask, ArrowArray &array, ArrowScanLocalState &scan_state, idx_t size,
                            int64_t parent_offset, int64_t nested_offset = -1, bool add_null = false) {
>>>>>>> 27d0e586
	// In certains we don't need to or cannot copy arrow's validity mask to duckdb.
	//
	// The conditions where we do want to copy arrow's mask to duckdb are:
	// 1. nulls exist
	// 2. n_buffers > 0, meaning the array's arrow type is not `null`
	// 3. the validity buffer (the first buffer) is not a nullptr
	if (array.null_count != 0 && array.n_buffers > 0 && array.buffers[0]) {
		auto bit_offset = GetEffectiveOffset(array, parent_offset, scan_state, nested_offset);
		mask.EnsureWritable();
#if STANDARD_VECTOR_SIZE > 64
		auto n_bitmask_bytes = (size + 8 - 1) / 8;
		if (bit_offset % 8 == 0) {
			//! just memcpy nullmask
			memcpy((void *)mask.GetData(), ArrowBufferData<uint8_t>(array, 0) + bit_offset / 8, n_bitmask_bytes);
		} else {
			//! need to re-align nullmask
			vector<uint8_t> temp_nullmask(n_bitmask_bytes + 1);
			memcpy(temp_nullmask.data(), ArrowBufferData<uint8_t>(array, 0) + bit_offset / 8, n_bitmask_bytes + 1);
			ShiftRight(temp_nullmask.data(), n_bitmask_bytes + 1,
			           bit_offset % 8); //! why this has to be a right shift is a mystery to me
			memcpy((void *)mask.GetData(), data_ptr_cast(temp_nullmask.data()), n_bitmask_bytes);
		}
#else
		auto byte_offset = bit_offset / 8;
		auto source_data = ArrowBufferData<uint8_t>(array, 0);
		bit_offset %= 8;
		for (idx_t i = 0; i < size; i++) {
			mask.Set(i, source_data[byte_offset] & (1 << bit_offset));
			bit_offset++;
			if (bit_offset == 8) {
				bit_offset = 0;
				byte_offset++;
			}
		}
#endif
	}
	if (add_null) {
		//! We are setting a validity mask of the data part of dictionary vector
		//! For some reason, Nulls are allowed to be indexes, hence we need to set the last element here to be null
		//! We might have to resize the mask
		mask.Resize(size, size + 1);
		mask.SetInvalid(size);
	}
}

<<<<<<< HEAD
static void SetValidityMask(Vector &vector, ArrowArray &array, const ArrowScanLocalState &scan_state, idx_t size,
                            int64_t nested_offset, bool add_null = false) {
=======
static void SetValidityMask(Vector &vector, ArrowArray &array, ArrowScanLocalState &scan_state, idx_t size,
                            int64_t parent_offset, int64_t nested_offset, bool add_null = false) {
>>>>>>> 27d0e586
	D_ASSERT(vector.GetVectorType() == VectorType::FLAT_VECTOR);
	auto &mask = FlatVector::Validity(vector);
	GetValidityMask(mask, array, scan_state, size, parent_offset, nested_offset, add_null);
}

static void ColumnArrowToDuckDBRunEndEncoded(Vector &vector, ArrowArray &array, ArrowArrayScanState &array_state,
                                             idx_t size, const ArrowType &arrow_type, idx_t col_index,
                                             int64_t nested_offset = -1, ValidityMask *parent_mask = nullptr,
                                             uint64_t parent_offset = 0);

static void ColumnArrowToDuckDB(Vector &vector, ArrowArray &array, ArrowArrayScanState &array_state, idx_t size,
                                const ArrowType &arrow_type, int64_t nested_offset = -1,
                                ValidityMask *parent_mask = nullptr, uint64_t parent_offset = 0);

static void ColumnArrowToDuckDBDictionary(Vector &vector, ArrowArray &array, ArrowArrayScanState &array_state,
                                          idx_t size, const ArrowType &arrow_type, int64_t nested_offset = -1,
                                          ValidityMask *parent_mask = nullptr, uint64_t parent_offset = 0);

static void ArrowToDuckDBList(Vector &vector, ArrowArray &array, ArrowArrayScanState &array_state, idx_t size,
                              const ArrowType &arrow_type, int64_t nested_offset, ValidityMask *parent_mask,
                              int64_t parent_offset) {
	auto size_type = arrow_type.GetSizeType();
	idx_t list_size = 0;
	auto &scan_state = array_state.state;

	SetValidityMask(vector, array, scan_state, size, parent_offset, nested_offset);
	idx_t start_offset = 0;
	idx_t cur_offset = 0;
	if (size_type == ArrowVariableSizeType::FIXED_SIZE) {
		auto fixed_size = arrow_type.FixedSize();
		//! Have to check validity mask before setting this up
		idx_t offset = GetEffectiveOffset(array, parent_offset, scan_state, nested_offset) * fixed_size;
		start_offset = offset;
		auto list_data = FlatVector::GetData<list_entry_t>(vector);
		for (idx_t i = 0; i < size; i++) {
			auto &le = list_data[i];
			le.offset = cur_offset;
			le.length = fixed_size;
			cur_offset += fixed_size;
		}
		list_size = start_offset + cur_offset;
	} else if (size_type == ArrowVariableSizeType::NORMAL) {
		auto offsets =
		    ArrowBufferData<uint32_t>(array, 1) + GetEffectiveOffset(array, parent_offset, scan_state, nested_offset);
		start_offset = offsets[0];
		auto list_data = FlatVector::GetData<list_entry_t>(vector);
		for (idx_t i = 0; i < size; i++) {
			auto &le = list_data[i];
			le.offset = cur_offset;
			le.length = offsets[i + 1] - offsets[i];
			cur_offset += le.length;
		}
		list_size = offsets[size];
	} else {
		auto offsets =
		    ArrowBufferData<uint64_t>(array, 1) + GetEffectiveOffset(array, parent_offset, scan_state, nested_offset);
		start_offset = offsets[0];
		auto list_data = FlatVector::GetData<list_entry_t>(vector);
		for (idx_t i = 0; i < size; i++) {
			auto &le = list_data[i];
			le.offset = cur_offset;
			le.length = offsets[i + 1] - offsets[i];
			cur_offset += le.length;
		}
		list_size = offsets[size];
	}
	list_size -= start_offset;
	ListVector::Reserve(vector, list_size);
	ListVector::SetListSize(vector, list_size);
	auto &child_vector = ListVector::GetEntry(vector);
	SetValidityMask(child_vector, *array.children[0], scan_state, list_size, array.offset, start_offset);
	auto &list_mask = FlatVector::Validity(vector);
	if (parent_mask) {
		//! Since this List is owned by a struct we must guarantee their validity map matches on Null
		if (!parent_mask->AllValid()) {
			for (idx_t i = 0; i < size; i++) {
				if (!parent_mask->RowIsValid(i)) {
					list_mask.SetInvalid(i);
				}
			}
		}
	}
	auto &child_state = array_state.GetChild(0);
	auto &child_array = *array.children[0];
	auto &child_type = arrow_type[0];
	if (list_size == 0 && start_offset == 0) {
		D_ASSERT(!child_array.dictionary);
		ColumnArrowToDuckDB(child_vector, child_array, child_state, list_size, child_type, -1);
	} else {
		if (child_array.dictionary) {
			// TODO: add support for offsets
			ColumnArrowToDuckDBDictionary(child_vector, child_array, child_state, list_size, child_type, start_offset);
		} else {
			ColumnArrowToDuckDB(child_vector, child_array, child_state, list_size, child_type, start_offset);
		}
	}
}

<<<<<<< HEAD
static void ArrowToDuckDBBlob(Vector &vector, ArrowArray &array, const ArrowScanLocalState &scan_state, idx_t size,
                              const ArrowType &arrow_type, int64_t nested_offset) {
=======
static void ArrowToDuckDBBlob(Vector &vector, ArrowArray &array, ArrowScanLocalState &scan_state, idx_t size,
                              const ArrowType &arrow_type, int64_t nested_offset, int64_t parent_offset) {
>>>>>>> 27d0e586
	auto size_type = arrow_type.GetSizeType();
	SetValidityMask(vector, array, scan_state, size, parent_offset, nested_offset);
	if (size_type == ArrowVariableSizeType::FIXED_SIZE) {
		auto fixed_size = arrow_type.FixedSize();
		//! Have to check validity mask before setting this up
		idx_t offset = GetEffectiveOffset(array, parent_offset, scan_state, nested_offset) * fixed_size;
		auto cdata = ArrowBufferData<char>(array, 1);
		for (idx_t row_idx = 0; row_idx < size; row_idx++) {
			if (FlatVector::IsNull(vector, row_idx)) {
				continue;
			}
			auto bptr = cdata + offset;
			auto blob_len = fixed_size;
			FlatVector::GetData<string_t>(vector)[row_idx] = StringVector::AddStringOrBlob(vector, bptr, blob_len);
			offset += blob_len;
		}
	} else if (size_type == ArrowVariableSizeType::NORMAL) {
		auto offsets =
		    ArrowBufferData<uint32_t>(array, 1) + GetEffectiveOffset(array, parent_offset, scan_state, nested_offset);
		auto cdata = ArrowBufferData<char>(array, 2);
		for (idx_t row_idx = 0; row_idx < size; row_idx++) {
			if (FlatVector::IsNull(vector, row_idx)) {
				continue;
			}
			auto bptr = cdata + offsets[row_idx];
			auto blob_len = offsets[row_idx + 1] - offsets[row_idx];
			FlatVector::GetData<string_t>(vector)[row_idx] = StringVector::AddStringOrBlob(vector, bptr, blob_len);
		}
	} else {
		//! Check if last offset is higher than max uint32
		if (ArrowBufferData<uint64_t>(array, 1)[array.length] > NumericLimits<uint32_t>::Maximum()) { // LCOV_EXCL_START
			throw ConversionException("DuckDB does not support Blobs over 4GB");
		} // LCOV_EXCL_STOP
		auto offsets =
		    ArrowBufferData<uint64_t>(array, 1) + GetEffectiveOffset(array, parent_offset, scan_state, nested_offset);
		auto cdata = ArrowBufferData<char>(array, 2);
		for (idx_t row_idx = 0; row_idx < size; row_idx++) {
			if (FlatVector::IsNull(vector, row_idx)) {
				continue;
			}
			auto bptr = cdata + offsets[row_idx];
			auto blob_len = offsets[row_idx + 1] - offsets[row_idx];
			FlatVector::GetData<string_t>(vector)[row_idx] = StringVector::AddStringOrBlob(vector, bptr, blob_len);
		}
	}
}

static void ArrowToDuckDBMapVerify(Vector &vector, idx_t count) {
	auto valid_check = MapVector::CheckMapValidity(vector, count);
	switch (valid_check) {
	case MapInvalidReason::VALID:
		break;
	case MapInvalidReason::DUPLICATE_KEY: {
		throw InvalidInputException("Arrow map contains duplicate key, which isn't supported by DuckDB map type");
	}
	case MapInvalidReason::NULL_KEY: {
		throw InvalidInputException("Arrow map contains NULL as map key, which isn't supported by DuckDB map type");
	}
	case MapInvalidReason::NULL_KEY_LIST: {
		throw InvalidInputException("Arrow map contains NULL as key list, which isn't supported by DuckDB map type");
	}
	default: {
		throw InternalException("MapInvalidReason not implemented");
	}
	}
}

template <class T>
static void SetVectorString(Vector &vector, idx_t size, char *cdata, T *offsets) {
	auto strings = FlatVector::GetData<string_t>(vector);
	for (idx_t row_idx = 0; row_idx < size; row_idx++) {
		if (FlatVector::IsNull(vector, row_idx)) {
			continue;
		}
		auto cptr = cdata + offsets[row_idx];
		auto str_len = offsets[row_idx + 1] - offsets[row_idx];
		if (str_len > NumericLimits<uint32_t>::Maximum()) { // LCOV_EXCL_START
			throw ConversionException("DuckDB does not support Strings over 4GB");
		} // LCOV_EXCL_STOP
		strings[row_idx] = string_t(cptr, str_len);
	}
}

static void DirectConversion(Vector &vector, ArrowArray &array, const ArrowScanLocalState &scan_state,
                             int64_t nested_offset, uint64_t parent_offset) {
	auto internal_type = GetTypeIdSize(vector.GetType().InternalType());
	auto data_ptr = ArrowBufferData<data_t>(array, 1) +
	                internal_type * GetEffectiveOffset(array, parent_offset, scan_state, nested_offset);
	FlatVector::SetData(vector, data_ptr);
}

template <class T>
<<<<<<< HEAD
static void TimeConversion(Vector &vector, ArrowArray &array, const ArrowScanLocalState &scan_state,
                           int64_t nested_offset, idx_t size, int64_t conversion) {
=======
static void TimeConversion(Vector &vector, ArrowArray &array, ArrowScanLocalState &scan_state, int64_t nested_offset,
                           int64_t parent_offset, idx_t size, int64_t conversion) {
>>>>>>> 27d0e586
	auto tgt_ptr = FlatVector::GetData<dtime_t>(vector);
	auto &validity_mask = FlatVector::Validity(vector);
	auto src_ptr = (T *)array.buffers[1] + GetEffectiveOffset(array, parent_offset, scan_state, nested_offset);
	for (idx_t row = 0; row < size; row++) {
		if (!validity_mask.RowIsValid(row)) {
			continue;
		}
		if (!TryMultiplyOperator::Operation((int64_t)src_ptr[row], conversion, tgt_ptr[row].micros)) {
			throw ConversionException("Could not convert Time to Microsecond");
		}
	}
}

<<<<<<< HEAD
static void TimestampTZConversion(Vector &vector, ArrowArray &array, const ArrowScanLocalState &scan_state,
                                  int64_t nested_offset, idx_t size, int64_t conversion) {
=======
static void TimestampTZConversion(Vector &vector, ArrowArray &array, ArrowScanLocalState &scan_state,
                                  int64_t nested_offset, int64_t parent_offset, idx_t size, int64_t conversion) {
>>>>>>> 27d0e586
	auto tgt_ptr = FlatVector::GetData<timestamp_t>(vector);
	auto &validity_mask = FlatVector::Validity(vector);
	auto src_ptr =
	    ArrowBufferData<int64_t>(array, 1) + GetEffectiveOffset(array, parent_offset, scan_state, nested_offset);
	for (idx_t row = 0; row < size; row++) {
		if (!validity_mask.RowIsValid(row)) {
			continue;
		}
		if (!TryMultiplyOperator::Operation(src_ptr[row], conversion, tgt_ptr[row].value)) {
			throw ConversionException("Could not convert TimestampTZ to Microsecond");
		}
	}
}

<<<<<<< HEAD
static void IntervalConversionUs(Vector &vector, ArrowArray &array, const ArrowScanLocalState &scan_state,
                                 int64_t nested_offset, idx_t size, int64_t conversion) {
=======
static void IntervalConversionUs(Vector &vector, ArrowArray &array, ArrowScanLocalState &scan_state,
                                 int64_t nested_offset, int64_t parent_offset, idx_t size, int64_t conversion) {
>>>>>>> 27d0e586
	auto tgt_ptr = FlatVector::GetData<interval_t>(vector);
	auto src_ptr =
	    ArrowBufferData<int64_t>(array, 1) + GetEffectiveOffset(array, parent_offset, scan_state, nested_offset);
	for (idx_t row = 0; row < size; row++) {
		tgt_ptr[row].days = 0;
		tgt_ptr[row].months = 0;
		if (!TryMultiplyOperator::Operation(src_ptr[row], conversion, tgt_ptr[row].micros)) {
			throw ConversionException("Could not convert Interval to Microsecond");
		}
	}
}

<<<<<<< HEAD
static void IntervalConversionMonths(Vector &vector, ArrowArray &array, const ArrowScanLocalState &scan_state,
                                     int64_t nested_offset, idx_t size) {
=======
static void IntervalConversionMonths(Vector &vector, ArrowArray &array, ArrowScanLocalState &scan_state,
                                     int64_t nested_offset, int64_t parent_offset, idx_t size) {
>>>>>>> 27d0e586
	auto tgt_ptr = FlatVector::GetData<interval_t>(vector);
	auto src_ptr =
	    ArrowBufferData<int32_t>(array, 1) + GetEffectiveOffset(array, parent_offset, scan_state, nested_offset);
	for (idx_t row = 0; row < size; row++) {
		tgt_ptr[row].days = 0;
		tgt_ptr[row].micros = 0;
		tgt_ptr[row].months = src_ptr[row];
	}
}

<<<<<<< HEAD
static void IntervalConversionMonthDayNanos(Vector &vector, ArrowArray &array, const ArrowScanLocalState &scan_state,
                                            int64_t nested_offset, idx_t size) {
=======
static void IntervalConversionMonthDayNanos(Vector &vector, ArrowArray &array, ArrowScanLocalState &scan_state,
                                            int64_t nested_offset, int64_t parent_offset, idx_t size) {
>>>>>>> 27d0e586
	auto tgt_ptr = FlatVector::GetData<interval_t>(vector);
	auto src_ptr =
	    ArrowBufferData<ArrowInterval>(array, 1) + GetEffectiveOffset(array, parent_offset, scan_state, nested_offset);
	for (idx_t row = 0; row < size; row++) {
		tgt_ptr[row].days = src_ptr[row].days;
		tgt_ptr[row].micros = src_ptr[row].nanoseconds / Interval::NANOS_PER_MICRO;
		tgt_ptr[row].months = src_ptr[row].months;
	}
}

// FIXME: this is not respecting the array offset yet
template <class RUN_END_TYPE, class VALUE_TYPE>
static void FlattenRunEnds(Vector &result, ArrowRunEndEncodingState &run_end_encoding, idx_t compressed_size,
                           idx_t scan_offset, idx_t count) {
	auto &runs = *run_end_encoding.run_ends;
	auto &values = *run_end_encoding.values;

	UnifiedVectorFormat run_end_format;
	UnifiedVectorFormat value_format;
	runs.ToUnifiedFormat(compressed_size, run_end_format);
	values.ToUnifiedFormat(compressed_size, value_format);
	auto run_ends_data = run_end_format.GetData<RUN_END_TYPE>(run_end_format);
	auto values_data = value_format.GetData<VALUE_TYPE>(value_format);
	auto result_data = FlatVector::GetData<VALUE_TYPE>(result);
	auto &validity = FlatVector::Validity(result);

	// According to the arrow spec, the 'run_ends' array is always valid
	// so we will assume this is true and not check the validity map

	// Now construct the result vector from the run_ends and the values

	idx_t &run = run_end_encoding.run_index;
	// FIXME: can not support array.offset currently because
	// `state.chunk_offset` and `run_end_encoding.run_index` are assumed to be in sync
	// If we add `array.offset` to the mix, we need to recalculate the `run_index`
	idx_t logical_index = scan_offset;
	idx_t index = 0;
	if (value_format.validity.AllValid()) {
		// None of the compressed values are NULL
		for (; run < compressed_size; run++) {
			auto run_end_index = run_end_format.sel->get_index(run);
			auto value_index = value_format.sel->get_index(run);
			auto &value = values_data[value_index];
			auto run_end = static_cast<idx_t>(run_ends_data[run_end_index]);

			D_ASSERT(run_end > (logical_index + index));
			auto to_scan = run_end - (logical_index + index);
			// Cap the amount to scan so we don't go over size
			to_scan = MinValue<idx_t>(to_scan, (count - index));

			for (idx_t i = 0; i < to_scan; i++) {
				result_data[index + i] = value;
			}
			index += to_scan;
			if (index >= count) {
				if (logical_index + index >= run_end) {
					// The last run was completed, forward the run index
					run++;
				}
				break;
			}
		}
	} else {
		for (; run < compressed_size; run++) {
			auto run_end_index = run_end_format.sel->get_index(run);
			auto value_index = value_format.sel->get_index(run);
			auto run_end = static_cast<idx_t>(run_ends_data[run_end_index]);

			D_ASSERT(run_end > (logical_index + index));
			auto to_scan = run_end - (logical_index + index);
			// Cap the amount to scan so we don't go over size
			to_scan = MinValue<idx_t>(to_scan, (count - index));

			if (value_format.validity.RowIsValidUnsafe(value_index)) {
				auto &value = values_data[value_index];
				for (idx_t i = 0; i < to_scan; i++) {
					result_data[index + i] = value;
					validity.SetValid(index + i);
				}
			} else {
				for (idx_t i = 0; i < to_scan; i++) {
					validity.SetInvalid(index + i);
				}
			}
			index += to_scan;
			if (index >= count) {
				if (logical_index + index >= run_end) {
					// The last run was completed, forward the run index
					run++;
				}
				break;
			}
		}
	}
}

template <class RUN_END_TYPE>
static void FlattenRunEndsSwitch(Vector &result, ArrowRunEndEncodingState &run_end_encoding, idx_t compressed_size,
                                 idx_t scan_offset, idx_t size) {
	auto &values = *run_end_encoding.values;
	auto physical_type = values.GetType().InternalType();
	switch (physical_type) {
	case PhysicalType::INT16:
		FlattenRunEnds<RUN_END_TYPE, int16_t>(result, run_end_encoding, compressed_size, scan_offset, size);
		break;
	case PhysicalType::INT32:
		FlattenRunEnds<RUN_END_TYPE, int32_t>(result, run_end_encoding, compressed_size, scan_offset, size);
		break;
	case PhysicalType::INT64:
		FlattenRunEnds<RUN_END_TYPE, int64_t>(result, run_end_encoding, compressed_size, scan_offset, size);
		break;
	case PhysicalType::UINT16:
		FlattenRunEnds<RUN_END_TYPE, uint16_t>(result, run_end_encoding, compressed_size, scan_offset, size);
		break;
	case PhysicalType::UINT32:
		FlattenRunEnds<RUN_END_TYPE, uint32_t>(result, run_end_encoding, compressed_size, scan_offset, size);
		break;
	case PhysicalType::UINT64:
		FlattenRunEnds<RUN_END_TYPE, uint64_t>(result, run_end_encoding, compressed_size, scan_offset, size);
		break;
	default:
		throw NotImplementedException("RunEndEncoded value type '%s' not supported yet", TypeIdToString(physical_type));
	}
}

static void ColumnArrowToDuckDBRunEndEncoded(Vector &vector, ArrowArray &array, ArrowArrayScanState &array_state,
                                             idx_t size, const ArrowType &arrow_type, idx_t col_index,
                                             int64_t nested_offset, ValidityMask *parent_mask, uint64_t parent_offset) {
	// Scan the 'run_ends' array
	D_ASSERT(array.n_children == 2);
	auto &run_ends_array = *array.children[0];
	auto &values_array = *array.children[1];

	auto &run_ends_type = arrow_type[0];
	auto &values_type = arrow_type[1];
	D_ASSERT(vector.GetType() == values_type.GetDuckType());

	auto &scan_state = array_state.state;

	D_ASSERT(run_ends_array.length == values_array.length);
	auto compressed_size = run_ends_array.length;
	// Create a vector for the run ends and the values
	auto &run_end_encoding = array_state.RunEndEncoding();
	if (!run_end_encoding.run_ends) {
		// The run ends and values have not been scanned yet for this array
		D_ASSERT(!run_end_encoding.values);
		run_end_encoding.run_ends = make_uniq<Vector>(run_ends_type.GetDuckType(), compressed_size);
		run_end_encoding.values = make_uniq<Vector>(values_type.GetDuckType(), compressed_size);
		ColumnArrowToDuckDB(*run_end_encoding.run_ends, run_ends_array, array_state, compressed_size, run_ends_type);
		ColumnArrowToDuckDB(*run_end_encoding.values, values_array, array_state, compressed_size, values_type);
	}

	idx_t scan_offset = scan_state.chunk_offset;
	auto physical_type = run_ends_type.GetDuckType().InternalType();
	switch (physical_type) {
	case PhysicalType::INT16:
		FlattenRunEndsSwitch<int16_t>(vector, run_end_encoding, compressed_size, scan_offset, size);
		break;
	case PhysicalType::INT32:
		FlattenRunEndsSwitch<int32_t>(vector, run_end_encoding, compressed_size, scan_offset, size);
		break;
	case PhysicalType::INT64:
		FlattenRunEndsSwitch<int32_t>(vector, run_end_encoding, compressed_size, scan_offset, size);
		break;
	default:
		throw NotImplementedException("Type '%s' not implemented for RunEndEncoding", TypeIdToString(physical_type));
	}
}

static void ColumnArrowToDuckDB(Vector &vector, ArrowArray &array, ArrowArrayScanState &array_state, idx_t size,
                                const ArrowType &arrow_type, int64_t nested_offset, ValidityMask *parent_mask,
                                uint64_t parent_offset) {
	if (parent_offset != 0) {
		(void)array_state;
	}
	auto &scan_state = array_state.state;
	D_ASSERT(!array.dictionary);
	switch (vector.GetType().id()) {
	case LogicalTypeId::SQLNULL:
		vector.Reference(Value());
		break;
	case LogicalTypeId::BOOLEAN: {
		//! Arrow bit-packs boolean values
		//! Lets first figure out where we are in the source array
		auto src_ptr = ArrowBufferData<uint8_t>(array, 1) +
		               GetEffectiveOffset(array, parent_offset, scan_state, nested_offset) / 8;
		auto tgt_ptr = (uint8_t *)FlatVector::GetData(vector);
		int src_pos = 0;
		idx_t cur_bit = scan_state.chunk_offset % 8;
		if (nested_offset != -1) {
			cur_bit = nested_offset % 8;
		}
		for (idx_t row = 0; row < size; row++) {
			if ((src_ptr[src_pos] & (1 << cur_bit)) == 0) {
				tgt_ptr[row] = 0;
			} else {
				tgt_ptr[row] = 1;
			}
			cur_bit++;
			if (cur_bit == 8) {
				src_pos++;
				cur_bit = 0;
			}
		}
		break;
	}
	case LogicalTypeId::TINYINT:
	case LogicalTypeId::SMALLINT:
	case LogicalTypeId::INTEGER:
	case LogicalTypeId::FLOAT:
	case LogicalTypeId::DOUBLE:
	case LogicalTypeId::UTINYINT:
	case LogicalTypeId::USMALLINT:
	case LogicalTypeId::UINTEGER:
	case LogicalTypeId::UBIGINT:
	case LogicalTypeId::BIGINT:
	case LogicalTypeId::HUGEINT:
	case LogicalTypeId::TIMESTAMP:
	case LogicalTypeId::TIMESTAMP_SEC:
	case LogicalTypeId::TIMESTAMP_MS:
	case LogicalTypeId::TIMESTAMP_NS: {
		DirectConversion(vector, array, scan_state, nested_offset, parent_offset);
		break;
	}
	case LogicalTypeId::VARCHAR: {
		auto size_type = arrow_type.GetSizeType();
		auto cdata = ArrowBufferData<char>(array, 2);
		if (size_type == ArrowVariableSizeType::SUPER_SIZE) {
			auto offsets = ArrowBufferData<uint64_t>(array, 1) +
			               GetEffectiveOffset(array, parent_offset, scan_state, nested_offset);
			SetVectorString(vector, size, cdata, offsets);
		} else {
			auto offsets = ArrowBufferData<uint32_t>(array, 1) +
			               GetEffectiveOffset(array, parent_offset, scan_state, nested_offset);
			SetVectorString(vector, size, cdata, offsets);
		}
		break;
	}
	case LogicalTypeId::DATE: {

		auto precision = arrow_type.GetDateTimeType();
		switch (precision) {
		case ArrowDateTimeType::DAYS: {
			DirectConversion(vector, array, scan_state, nested_offset, parent_offset);
			break;
		}
		case ArrowDateTimeType::MILLISECONDS: {
			//! convert date from nanoseconds to days
			auto src_ptr = ArrowBufferData<uint64_t>(array, 1) +
			               GetEffectiveOffset(array, parent_offset, scan_state, nested_offset);
			auto tgt_ptr = FlatVector::GetData<date_t>(vector);
			for (idx_t row = 0; row < size; row++) {
				tgt_ptr[row] = date_t(int64_t(src_ptr[row]) / static_cast<int64_t>(1000 * 60 * 60 * 24));
			}
			break;
		}
		default:
			throw NotImplementedException("Unsupported precision for Date Type ");
		}
		break;
	}
	case LogicalTypeId::TIME: {
		auto precision = arrow_type.GetDateTimeType();
		switch (precision) {
		case ArrowDateTimeType::SECONDS: {
			TimeConversion<int32_t>(vector, array, scan_state, nested_offset, parent_offset, size, 1000000);
			break;
		}
		case ArrowDateTimeType::MILLISECONDS: {
			TimeConversion<int32_t>(vector, array, scan_state, nested_offset, parent_offset, size, 1000);
			break;
		}
		case ArrowDateTimeType::MICROSECONDS: {
			TimeConversion<int64_t>(vector, array, scan_state, nested_offset, parent_offset, size, 1);
			break;
		}
		case ArrowDateTimeType::NANOSECONDS: {
			auto tgt_ptr = FlatVector::GetData<dtime_t>(vector);
			auto src_ptr = ArrowBufferData<int64_t>(array, 1) +
			               GetEffectiveOffset(array, parent_offset, scan_state, nested_offset);
			for (idx_t row = 0; row < size; row++) {
				tgt_ptr[row].micros = src_ptr[row] / 1000;
			}
			break;
		}
		default:
			throw NotImplementedException("Unsupported precision for Time Type ");
		}
		break;
	}
	case LogicalTypeId::TIMESTAMP_TZ: {
		auto precision = arrow_type.GetDateTimeType();
		switch (precision) {
		case ArrowDateTimeType::SECONDS: {
			TimestampTZConversion(vector, array, scan_state, nested_offset, parent_offset, size, 1000000);
			break;
		}
		case ArrowDateTimeType::MILLISECONDS: {
			TimestampTZConversion(vector, array, scan_state, nested_offset, parent_offset, size, 1000);
			break;
		}
		case ArrowDateTimeType::MICROSECONDS: {
			DirectConversion(vector, array, scan_state, nested_offset, parent_offset);
			break;
		}
		case ArrowDateTimeType::NANOSECONDS: {
			auto tgt_ptr = FlatVector::GetData<timestamp_t>(vector);
			auto src_ptr = ArrowBufferData<int64_t>(array, 1) +
			               GetEffectiveOffset(array, parent_offset, scan_state, nested_offset);
			for (idx_t row = 0; row < size; row++) {
				tgt_ptr[row].value = src_ptr[row] / 1000;
			}
			break;
		}
		default:
			throw NotImplementedException("Unsupported precision for TimestampTZ Type ");
		}
		break;
	}
	case LogicalTypeId::INTERVAL: {
		auto precision = arrow_type.GetDateTimeType();
		switch (precision) {
		case ArrowDateTimeType::SECONDS: {
			IntervalConversionUs(vector, array, scan_state, nested_offset, parent_offset, size, 1000000);
			break;
		}
		case ArrowDateTimeType::DAYS:
		case ArrowDateTimeType::MILLISECONDS: {
			IntervalConversionUs(vector, array, scan_state, nested_offset, parent_offset, size, 1000);
			break;
		}
		case ArrowDateTimeType::MICROSECONDS: {
			IntervalConversionUs(vector, array, scan_state, nested_offset, parent_offset, size, 1);
			break;
		}
		case ArrowDateTimeType::NANOSECONDS: {
			auto tgt_ptr = FlatVector::GetData<interval_t>(vector);
			auto src_ptr = ArrowBufferData<int64_t>(array, 1) +
			               GetEffectiveOffset(array, parent_offset, scan_state, nested_offset);
			for (idx_t row = 0; row < size; row++) {
				tgt_ptr[row].micros = src_ptr[row] / 1000;
				tgt_ptr[row].days = 0;
				tgt_ptr[row].months = 0;
			}
			break;
		}
		case ArrowDateTimeType::MONTHS: {
			IntervalConversionMonths(vector, array, scan_state, nested_offset, parent_offset, size);
			break;
		}
		case ArrowDateTimeType::MONTH_DAY_NANO: {
			IntervalConversionMonthDayNanos(vector, array, scan_state, nested_offset, parent_offset, size);
			break;
		}
		default:
			throw NotImplementedException("Unsupported precision for Interval/Duration Type ");
		}
		break;
	}
	case LogicalTypeId::DECIMAL: {
		auto val_mask = FlatVector::Validity(vector);
		//! We have to convert from INT128
		auto src_ptr =
		    ArrowBufferData<hugeint_t>(array, 1) + GetEffectiveOffset(array, parent_offset, scan_state, nested_offset);
		switch (vector.GetType().InternalType()) {
		case PhysicalType::INT16: {
			auto tgt_ptr = FlatVector::GetData<int16_t>(vector);
			for (idx_t row = 0; row < size; row++) {
				if (val_mask.RowIsValid(row)) {
					auto result = Hugeint::TryCast(src_ptr[row], tgt_ptr[row]);
					D_ASSERT(result);
					(void)result;
				}
			}
			break;
		}
		case PhysicalType::INT32: {
			auto tgt_ptr = FlatVector::GetData<int32_t>(vector);
			for (idx_t row = 0; row < size; row++) {
				if (val_mask.RowIsValid(row)) {
					auto result = Hugeint::TryCast(src_ptr[row], tgt_ptr[row]);
					D_ASSERT(result);
					(void)result;
				}
			}
			break;
		}
		case PhysicalType::INT64: {
			auto tgt_ptr = FlatVector::GetData<int64_t>(vector);
			for (idx_t row = 0; row < size; row++) {
				if (val_mask.RowIsValid(row)) {
					auto result = Hugeint::TryCast(src_ptr[row], tgt_ptr[row]);
					D_ASSERT(result);
					(void)result;
				}
			}
			break;
		}
		case PhysicalType::INT128: {
			FlatVector::SetData(vector, ArrowBufferData<data_t>(array, 1) +
			                                GetTypeIdSize(vector.GetType().InternalType()) *
			                                    GetEffectiveOffset(array, parent_offset, scan_state, nested_offset));
			break;
		}
		default:
			throw NotImplementedException("Unsupported physical type for Decimal: %s",
			                              TypeIdToString(vector.GetType().InternalType()));
		}
		break;
	}
	case LogicalTypeId::BLOB: {
		ArrowToDuckDBBlob(vector, array, scan_state, size, arrow_type, nested_offset, parent_offset);
		break;
	}
	case LogicalTypeId::LIST: {
		ArrowToDuckDBList(vector, array, array_state, size, arrow_type, nested_offset, parent_mask, parent_offset);
		break;
	}
	case LogicalTypeId::MAP: {
		ArrowToDuckDBList(vector, array, array_state, size, arrow_type, nested_offset, parent_mask, parent_offset);
		ArrowToDuckDBMapVerify(vector, size);
		break;
	}
	case LogicalTypeId::STRUCT: {
		//! Fill the children
		auto &child_entries = StructVector::GetEntries(vector);
		auto &struct_validity_mask = FlatVector::Validity(vector);
		for (int64_t child_idx = 0; child_idx < array.n_children; child_idx++) {
			auto &child_entry = *child_entries[child_idx];
			auto &child_array = *array.children[child_idx];
			auto &child_type = arrow_type[child_idx];
			auto &child_state = array_state.GetChild(child_idx);

			SetValidityMask(child_entry, child_array, scan_state, size, array.offset, nested_offset);
			if (!struct_validity_mask.AllValid()) {
				auto &child_validity_mark = FlatVector::Validity(child_entry);
				for (idx_t i = 0; i < size; i++) {
					if (!struct_validity_mask.RowIsValid(i)) {
						child_validity_mark.SetInvalid(i);
					}
				}
			}
			if (child_array.dictionary) {
				ColumnArrowToDuckDBDictionary(child_entry, child_array, child_state, size, child_type, nested_offset,
				                              &struct_validity_mask, array.offset);
			} else {
				ColumnArrowToDuckDB(child_entry, child_array, child_state, size, child_type, nested_offset,
				                    &struct_validity_mask, array.offset);
			}
		}
		break;
	}
	case LogicalTypeId::UNION: {
		auto type_ids = ArrowBufferData<int8_t>(array, array.n_buffers == 1 ? 0 : 1);
		D_ASSERT(type_ids);
		auto members = UnionType::CopyMemberTypes(vector.GetType());

		auto &validity_mask = FlatVector::Validity(vector);

		duckdb::vector<Vector> children;
		for (int64_t child_idx = 0; child_idx < array.n_children; child_idx++) {
			Vector child(members[child_idx].second, size);
			auto &child_array = *array.children[child_idx];
			auto &child_state = array_state.GetChild(child_idx);
			auto &child_type = arrow_type[child_idx];

			SetValidityMask(child, child_array, scan_state, size, parent_offset, nested_offset);

			if (child_array.dictionary) {
				ColumnArrowToDuckDBDictionary(child, child_array, child_state, size, child_type);
			} else {
				ColumnArrowToDuckDB(child, child_array, child_state, size, child_type, nested_offset, &validity_mask);
			}

			children.push_back(std::move(child));
		}

		for (idx_t row_idx = 0; row_idx < size; row_idx++) {
			auto tag = type_ids[row_idx];

			auto out_of_range = tag < 0 || tag >= array.n_children;
			if (out_of_range) {
				throw InvalidInputException("Arrow union tag out of range: %d", tag);
			}

			const Value &value = children[tag].GetValue(row_idx);
			vector.SetValue(row_idx, value.IsNull() ? Value() : Value::UNION(members, tag, value));
		}

		break;
	}
	default:
		throw NotImplementedException("Unsupported type for arrow conversion: %s", vector.GetType().ToString());
	}
}

template <class T>
static void SetSelectionVectorLoop(SelectionVector &sel, data_ptr_t indices_p, idx_t size) {
	auto indices = reinterpret_cast<T *>(indices_p);
	for (idx_t row = 0; row < size; row++) {
		sel.set_index(row, indices[row]);
	}
}

template <class T>
static void SetSelectionVectorLoopWithChecks(SelectionVector &sel, data_ptr_t indices_p, idx_t size) {

	auto indices = reinterpret_cast<T *>(indices_p);
	for (idx_t row = 0; row < size; row++) {
		if (indices[row] > NumericLimits<uint32_t>::Maximum()) {
			throw ConversionException("DuckDB only supports indices that fit on an uint32");
		}
		sel.set_index(row, indices[row]);
	}
}

template <class T>
static void SetMaskedSelectionVectorLoop(SelectionVector &sel, data_ptr_t indices_p, idx_t size, ValidityMask &mask,
                                         idx_t last_element_pos) {
	auto indices = reinterpret_cast<T *>(indices_p);
	for (idx_t row = 0; row < size; row++) {
		if (mask.RowIsValid(row)) {
			sel.set_index(row, indices[row]);
		} else {
			//! Need to point out to last element
			sel.set_index(row, last_element_pos);
		}
	}
}

static void SetSelectionVector(SelectionVector &sel, data_ptr_t indices_p, LogicalType &logical_type, idx_t size,
                               ValidityMask *mask = nullptr, idx_t last_element_pos = 0) {
	sel.Initialize(size);

	if (mask) {
		switch (logical_type.id()) {
		case LogicalTypeId::UTINYINT:
			SetMaskedSelectionVectorLoop<uint8_t>(sel, indices_p, size, *mask, last_element_pos);
			break;
		case LogicalTypeId::TINYINT:
			SetMaskedSelectionVectorLoop<int8_t>(sel, indices_p, size, *mask, last_element_pos);
			break;
		case LogicalTypeId::USMALLINT:
			SetMaskedSelectionVectorLoop<uint16_t>(sel, indices_p, size, *mask, last_element_pos);
			break;
		case LogicalTypeId::SMALLINT:
			SetMaskedSelectionVectorLoop<int16_t>(sel, indices_p, size, *mask, last_element_pos);
			break;
		case LogicalTypeId::UINTEGER:
			if (last_element_pos > NumericLimits<uint32_t>::Maximum()) {
				//! Its guaranteed that our indices will point to the last element, so just throw an error
				throw ConversionException("DuckDB only supports indices that fit on an uint32");
			}
			SetMaskedSelectionVectorLoop<uint32_t>(sel, indices_p, size, *mask, last_element_pos);
			break;
		case LogicalTypeId::INTEGER:
			SetMaskedSelectionVectorLoop<int32_t>(sel, indices_p, size, *mask, last_element_pos);
			break;
		case LogicalTypeId::UBIGINT:
			if (last_element_pos > NumericLimits<uint32_t>::Maximum()) {
				//! Its guaranteed that our indices will point to the last element, so just throw an error
				throw ConversionException("DuckDB only supports indices that fit on an uint32");
			}
			SetMaskedSelectionVectorLoop<uint64_t>(sel, indices_p, size, *mask, last_element_pos);
			break;
		case LogicalTypeId::BIGINT:
			if (last_element_pos > NumericLimits<uint32_t>::Maximum()) {
				//! Its guaranteed that our indices will point to the last element, so just throw an error
				throw ConversionException("DuckDB only supports indices that fit on an uint32");
			}
			SetMaskedSelectionVectorLoop<int64_t>(sel, indices_p, size, *mask, last_element_pos);
			break;

		default:
			throw NotImplementedException("(Arrow) Unsupported type for selection vectors %s", logical_type.ToString());
		}

	} else {
		switch (logical_type.id()) {
		case LogicalTypeId::UTINYINT:
			SetSelectionVectorLoop<uint8_t>(sel, indices_p, size);
			break;
		case LogicalTypeId::TINYINT:
			SetSelectionVectorLoop<int8_t>(sel, indices_p, size);
			break;
		case LogicalTypeId::USMALLINT:
			SetSelectionVectorLoop<uint16_t>(sel, indices_p, size);
			break;
		case LogicalTypeId::SMALLINT:
			SetSelectionVectorLoop<int16_t>(sel, indices_p, size);
			break;
		case LogicalTypeId::UINTEGER:
			SetSelectionVectorLoop<uint32_t>(sel, indices_p, size);
			break;
		case LogicalTypeId::INTEGER:
			SetSelectionVectorLoop<int32_t>(sel, indices_p, size);
			break;
		case LogicalTypeId::UBIGINT:
			if (last_element_pos > NumericLimits<uint32_t>::Maximum()) {
				//! We need to check if our indexes fit in a uint32_t
				SetSelectionVectorLoopWithChecks<uint64_t>(sel, indices_p, size);
			} else {
				SetSelectionVectorLoop<uint64_t>(sel, indices_p, size);
			}
			break;
		case LogicalTypeId::BIGINT:
			if (last_element_pos > NumericLimits<uint32_t>::Maximum()) {
				//! We need to check if our indexes fit in a uint32_t
				SetSelectionVectorLoopWithChecks<int64_t>(sel, indices_p, size);
			} else {
				SetSelectionVectorLoop<int64_t>(sel, indices_p, size);
			}
			break;
		default:
			throw ConversionException("(Arrow) Unsupported type for selection vectors %s", logical_type.ToString());
		}
	}
}

static bool CanContainNull(ArrowArray &array, ValidityMask *parent_mask) {
	if (array.null_count > 0) {
		return true;
	}
	if (!parent_mask) {
		return false;
	}
	return !parent_mask->AllValid();
}

static void ColumnArrowToDuckDBDictionary(Vector &vector, ArrowArray &array, ArrowArrayScanState &array_state,
                                          idx_t size, const ArrowType &arrow_type, int64_t nested_offset,
                                          ValidityMask *parent_mask, uint64_t parent_offset) {
	auto &scan_state = array_state.state;

	const bool has_nulls = CanContainNull(array, parent_mask);
	if (!array_state.HasDictionary()) {
		//! We need to set the dictionary data for this column
		auto base_vector = make_uniq<Vector>(vector.GetType(), array.dictionary->length);
		SetValidityMask(*base_vector, *array.dictionary, scan_state, array.dictionary->length, 0, 0, has_nulls);
		ColumnArrowToDuckDB(*base_vector, *array.dictionary, array_state, array.dictionary->length,
		                    arrow_type.GetDictionary());
		array_state.AddDictionary(std::move(base_vector));
	}
	auto offset_type = arrow_type.GetDuckType();
	//! Get Pointer to Indices of Dictionary
	auto indices =
	    ArrowBufferData<data_t>(array, 1) +
	    GetTypeIdSize(offset_type.InternalType()) * GetEffectiveOffset(array, parent_offset, scan_state, nested_offset);

	SelectionVector sel;
	if (has_nulls) {
		ValidityMask indices_validity;
		GetValidityMask(indices_validity, array, scan_state, size, parent_offset);
		if (parent_mask && !parent_mask->AllValid()) {
			auto &struct_validity_mask = *parent_mask;
			for (idx_t i = 0; i < size; i++) {
				if (!struct_validity_mask.RowIsValid(i)) {
					indices_validity.SetInvalid(i);
				}
			}
		}
		SetSelectionVector(sel, indices, offset_type, size, &indices_validity, array.dictionary->length);
	} else {
		SetSelectionVector(sel, indices, offset_type, size);
	}
	vector.Slice(array_state.GetDictionary(), sel, size);
}

void ArrowTableFunction::ArrowToDuckDB(ArrowScanLocalState &scan_state, const arrow_column_map_t &arrow_convert_data,
                                       DataChunk &output, idx_t start, bool arrow_scan_is_projected) {
	for (idx_t idx = 0; idx < output.ColumnCount(); idx++) {
		auto col_idx = scan_state.column_ids[idx];

		// If projection was not pushed down into the arrow scanner, but projection pushdown is enabled on the
		// table function, we need to use original column ids here.
		auto arrow_array_idx = arrow_scan_is_projected ? idx : col_idx;

		if (col_idx == COLUMN_IDENTIFIER_ROW_ID) {
			// This column is skipped by the projection pushdown
			continue;
		}

		auto &parent_array = scan_state.chunk->arrow_array;
		auto &array = *scan_state.chunk->arrow_array.children[arrow_array_idx];
		if (!array.release) {
			throw InvalidInputException("arrow_scan: released array passed");
		}
		if (array.length != scan_state.chunk->arrow_array.length) {
			throw InvalidInputException("arrow_scan: array length mismatch");
		}
		// Make sure this Vector keeps the Arrow chunk alive in case we can zero-copy the data
		if (scan_state.arrow_owned_data.find(idx) == scan_state.arrow_owned_data.end()) {
			auto arrow_data = make_shared<ArrowArrayWrapper>();
			arrow_data->arrow_array = scan_state.chunk->arrow_array;
			scan_state.chunk->arrow_array.release = nullptr;
			scan_state.arrow_owned_data[idx] = arrow_data;
		}

		output.data[idx].GetBuffer()->SetAuxiliaryData(make_uniq<ArrowAuxiliaryData>(scan_state.arrow_owned_data[idx]));

		D_ASSERT(arrow_convert_data.find(col_idx) != arrow_convert_data.end());
		auto &arrow_type = *arrow_convert_data.at(col_idx);
		auto &array_state = scan_state.GetState(col_idx);

		if (array.dictionary) {
			ColumnArrowToDuckDBDictionary(output.data[idx], array, array_state, output.size(), arrow_type);
		} else if (arrow_type.RunEndEncoded()) {
			ColumnArrowToDuckDBRunEndEncoded(output.data[idx], array, array_state, output.size(), arrow_type, col_idx);
		} else {
			SetValidityMask(output.data[idx], array, scan_state, output.size(), parent_array.offset, -1);
			ColumnArrowToDuckDB(output.data[idx], array, array_state, output.size(), arrow_type);
		}
	}
}

} // namespace duckdb<|MERGE_RESOLUTION|>--- conflicted
+++ resolved
@@ -18,7 +18,7 @@
 	}
 }
 
-idx_t GetEffectiveOffset(ArrowArray &array, int64_t parent_offset, ArrowScanLocalState &state,
+idx_t GetEffectiveOffset(ArrowArray &array, int64_t parent_offset, const ArrowScanLocalState &state,
                          int64_t nested_offset = -1) {
 	if (nested_offset != -1) {
 		// The parent of this array is a list
@@ -36,13 +36,8 @@
 	return (T *)array.buffers[buffer_idx]; // NOLINT
 }
 
-<<<<<<< HEAD
 static void GetValidityMask(ValidityMask &mask, ArrowArray &array, const ArrowScanLocalState &scan_state, idx_t size,
-                            int64_t nested_offset = -1, bool add_null = false) {
-=======
-static void GetValidityMask(ValidityMask &mask, ArrowArray &array, ArrowScanLocalState &scan_state, idx_t size,
                             int64_t parent_offset, int64_t nested_offset = -1, bool add_null = false) {
->>>>>>> 27d0e586
 	// In certains we don't need to or cannot copy arrow's validity mask to duckdb.
 	//
 	// The conditions where we do want to copy arrow's mask to duckdb are:
@@ -88,13 +83,8 @@
 	}
 }
 
-<<<<<<< HEAD
 static void SetValidityMask(Vector &vector, ArrowArray &array, const ArrowScanLocalState &scan_state, idx_t size,
-                            int64_t nested_offset, bool add_null = false) {
-=======
-static void SetValidityMask(Vector &vector, ArrowArray &array, ArrowScanLocalState &scan_state, idx_t size,
                             int64_t parent_offset, int64_t nested_offset, bool add_null = false) {
->>>>>>> 27d0e586
 	D_ASSERT(vector.GetVectorType() == VectorType::FLAT_VECTOR);
 	auto &mask = FlatVector::Validity(vector);
 	GetValidityMask(mask, array, scan_state, size, parent_offset, nested_offset, add_null);
@@ -193,13 +183,8 @@
 	}
 }
 
-<<<<<<< HEAD
 static void ArrowToDuckDBBlob(Vector &vector, ArrowArray &array, const ArrowScanLocalState &scan_state, idx_t size,
-                              const ArrowType &arrow_type, int64_t nested_offset) {
-=======
-static void ArrowToDuckDBBlob(Vector &vector, ArrowArray &array, ArrowScanLocalState &scan_state, idx_t size,
                               const ArrowType &arrow_type, int64_t nested_offset, int64_t parent_offset) {
->>>>>>> 27d0e586
 	auto size_type = arrow_type.GetSizeType();
 	SetValidityMask(vector, array, scan_state, size, parent_offset, nested_offset);
 	if (size_type == ArrowVariableSizeType::FIXED_SIZE) {
@@ -292,13 +277,8 @@
 }
 
 template <class T>
-<<<<<<< HEAD
 static void TimeConversion(Vector &vector, ArrowArray &array, const ArrowScanLocalState &scan_state,
-                           int64_t nested_offset, idx_t size, int64_t conversion) {
-=======
-static void TimeConversion(Vector &vector, ArrowArray &array, ArrowScanLocalState &scan_state, int64_t nested_offset,
-                           int64_t parent_offset, idx_t size, int64_t conversion) {
->>>>>>> 27d0e586
+                           int64_t nested_offset, int64_t parent_offset, idx_t size, int64_t conversion) {
 	auto tgt_ptr = FlatVector::GetData<dtime_t>(vector);
 	auto &validity_mask = FlatVector::Validity(vector);
 	auto src_ptr = (T *)array.buffers[1] + GetEffectiveOffset(array, parent_offset, scan_state, nested_offset);
@@ -312,13 +292,8 @@
 	}
 }
 
-<<<<<<< HEAD
 static void TimestampTZConversion(Vector &vector, ArrowArray &array, const ArrowScanLocalState &scan_state,
-                                  int64_t nested_offset, idx_t size, int64_t conversion) {
-=======
-static void TimestampTZConversion(Vector &vector, ArrowArray &array, ArrowScanLocalState &scan_state,
                                   int64_t nested_offset, int64_t parent_offset, idx_t size, int64_t conversion) {
->>>>>>> 27d0e586
 	auto tgt_ptr = FlatVector::GetData<timestamp_t>(vector);
 	auto &validity_mask = FlatVector::Validity(vector);
 	auto src_ptr =
@@ -333,13 +308,8 @@
 	}
 }
 
-<<<<<<< HEAD
 static void IntervalConversionUs(Vector &vector, ArrowArray &array, const ArrowScanLocalState &scan_state,
-                                 int64_t nested_offset, idx_t size, int64_t conversion) {
-=======
-static void IntervalConversionUs(Vector &vector, ArrowArray &array, ArrowScanLocalState &scan_state,
                                  int64_t nested_offset, int64_t parent_offset, idx_t size, int64_t conversion) {
->>>>>>> 27d0e586
 	auto tgt_ptr = FlatVector::GetData<interval_t>(vector);
 	auto src_ptr =
 	    ArrowBufferData<int64_t>(array, 1) + GetEffectiveOffset(array, parent_offset, scan_state, nested_offset);
@@ -352,13 +322,8 @@
 	}
 }
 
-<<<<<<< HEAD
 static void IntervalConversionMonths(Vector &vector, ArrowArray &array, const ArrowScanLocalState &scan_state,
-                                     int64_t nested_offset, idx_t size) {
-=======
-static void IntervalConversionMonths(Vector &vector, ArrowArray &array, ArrowScanLocalState &scan_state,
                                      int64_t nested_offset, int64_t parent_offset, idx_t size) {
->>>>>>> 27d0e586
 	auto tgt_ptr = FlatVector::GetData<interval_t>(vector);
 	auto src_ptr =
 	    ArrowBufferData<int32_t>(array, 1) + GetEffectiveOffset(array, parent_offset, scan_state, nested_offset);
@@ -369,13 +334,8 @@
 	}
 }
 
-<<<<<<< HEAD
 static void IntervalConversionMonthDayNanos(Vector &vector, ArrowArray &array, const ArrowScanLocalState &scan_state,
-                                            int64_t nested_offset, idx_t size) {
-=======
-static void IntervalConversionMonthDayNanos(Vector &vector, ArrowArray &array, ArrowScanLocalState &scan_state,
                                             int64_t nested_offset, int64_t parent_offset, idx_t size) {
->>>>>>> 27d0e586
 	auto tgt_ptr = FlatVector::GetData<interval_t>(vector);
 	auto src_ptr =
 	    ArrowBufferData<ArrowInterval>(array, 1) + GetEffectiveOffset(array, parent_offset, scan_state, nested_offset);
