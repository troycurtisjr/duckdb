#include "duckdb/function/table/system_functions.hpp"
#include "duckdb/common/pair.hpp"
#include "duckdb/common/types/date.hpp"
#include "duckdb/common/types/timestamp.hpp"
#include <cmath>
#include <limits>

namespace duckdb {

struct TestAllTypesData : public GlobalTableFunctionState {
	TestAllTypesData() : offset(0) {
	}

	vector<vector<Value>> entries;
	idx_t offset;
};

vector<TestType> TestAllTypesFun::GetTestTypes() {
	vector<TestType> result;
	// scalar types/numerics
	result.emplace_back(LogicalType::BOOLEAN, "bool");
	result.emplace_back(LogicalType::TINYINT, "tinyint");
	result.emplace_back(LogicalType::SMALLINT, "smallint");
	result.emplace_back(LogicalType::INTEGER, "int");
	result.emplace_back(LogicalType::BIGINT, "bigint");
	result.emplace_back(LogicalType::HUGEINT, "hugeint");
	result.emplace_back(LogicalType::UTINYINT, "utinyint");
	result.emplace_back(LogicalType::USMALLINT, "usmallint");
	result.emplace_back(LogicalType::UINTEGER, "uint");
	result.emplace_back(LogicalType::UBIGINT, "ubigint");
	result.emplace_back(LogicalType::DATE, "date");
	result.emplace_back(LogicalType::TIME, "time");
	result.emplace_back(LogicalType::TIMESTAMP, "timestamp");
	result.emplace_back(LogicalType::TIMESTAMP_S, "timestamp_s");
	result.emplace_back(LogicalType::TIMESTAMP_MS, "timestamp_ms");
	result.emplace_back(LogicalType::TIMESTAMP_NS, "timestamp_ns");
	result.emplace_back(LogicalType::TIME_TZ, "time_tz");
	result.emplace_back(LogicalType::TIMESTAMP_TZ, "timestamp_tz");
	result.emplace_back(LogicalType::FLOAT, "float");
	result.emplace_back(LogicalType::DOUBLE, "double");
	result.emplace_back(LogicalType::DECIMAL(4, 1), "dec_4_1");
	result.emplace_back(LogicalType::DECIMAL(9, 4), "dec_9_4");
	result.emplace_back(LogicalType::DECIMAL(18, 6), "dec_18_6");
	result.emplace_back(LogicalType::DECIMAL(38, 10), "dec38_10");
	result.emplace_back(LogicalType::UUID, "uuid");

	// interval
	interval_t min_interval;
	min_interval.months = 0;
	min_interval.days = 0;
	min_interval.micros = 0;

	interval_t max_interval;
	max_interval.months = 999;
	max_interval.days = 999;
	max_interval.micros = 999999999;
	result.emplace_back(LogicalType::INTERVAL, "interval", Value::INTERVAL(min_interval),
	                    Value::INTERVAL(max_interval));
	// strings/blobs
<<<<<<< HEAD
	result.emplace_back(LogicalType::VARCHAR, "varchar", Value("🦆🦆🦆🦆🦆🦆"), Value("goose"));
=======
	result.emplace_back(LogicalType::VARCHAR, "varchar", Value("🦆🦆🦆🦆🦆🦆"),
	                    Value(string("goo\x00se", 6)));
	result.emplace_back(LogicalType::JSON, "json", Value("🦆🦆🦆🦆🦆🦆"), Value("goose"));
>>>>>>> 7409d2e2
	result.emplace_back(LogicalType::BLOB, "blob", Value::BLOB("thisisalongblob\\x00withnullbytes"),
	                    Value::BLOB("\\x00\\x00\\x00a"));

	// enums
	Vector small_enum(LogicalType::VARCHAR, 2);
	auto small_enum_ptr = FlatVector::GetData<string_t>(small_enum);
	small_enum_ptr[0] = StringVector::AddStringOrBlob(small_enum, "DUCK_DUCK_ENUM");
	small_enum_ptr[1] = StringVector::AddStringOrBlob(small_enum, "GOOSE");
	result.emplace_back(LogicalType::ENUM("small_enum", small_enum, 2), "small_enum");

	Vector medium_enum(LogicalType::VARCHAR, 300);
	auto medium_enum_ptr = FlatVector::GetData<string_t>(medium_enum);
	for (idx_t i = 0; i < 300; i++) {
		medium_enum_ptr[i] = StringVector::AddStringOrBlob(medium_enum, string("enum_") + to_string(i));
	}
	result.emplace_back(LogicalType::ENUM("medium_enum", medium_enum, 300), "medium_enum");

	// this is a big one... not sure if we should push this one here, but it's required for completeness
	Vector large_enum(LogicalType::VARCHAR, 70000);
	auto large_enum_ptr = FlatVector::GetData<string_t>(large_enum);
	for (idx_t i = 0; i < 70000; i++) {
		large_enum_ptr[i] = StringVector::AddStringOrBlob(large_enum, string("enum_") + to_string(i));
	}
	result.emplace_back(LogicalType::ENUM("large_enum", large_enum, 70000), "large_enum");

	// arrays
	auto int_list_type = LogicalType::LIST(LogicalType::INTEGER);
	auto empty_int_list = Value::EMPTYLIST(LogicalType::INTEGER);
	auto int_list = Value::LIST({Value::INTEGER(42), Value::INTEGER(999), Value(LogicalType::INTEGER),
	                             Value(LogicalType::INTEGER), Value::INTEGER(-42)});
	result.emplace_back(int_list_type, "int_array", empty_int_list, int_list);

	auto double_list_type = LogicalType::LIST(LogicalType::DOUBLE);
	auto empty_double_list = Value::EMPTYLIST(LogicalType::DOUBLE);
	auto double_list = Value::LIST(
	    {Value::DOUBLE(42), Value::DOUBLE(NAN), Value::DOUBLE(std::numeric_limits<double>::infinity()),
	     Value::DOUBLE(-std::numeric_limits<double>::infinity()), Value(LogicalType::DOUBLE), Value::DOUBLE(-42)});
	result.emplace_back(double_list_type, "double_array", empty_double_list, double_list);

	auto date_list_type = LogicalType::LIST(LogicalType::DATE);
	auto empty_date_list = Value::EMPTYLIST(LogicalType::DATE);
	auto date_list =
	    Value::LIST({Value::DATE(date_t()), Value::DATE(date_t::infinity()), Value::DATE(date_t::ninfinity()),
	                 Value(LogicalType::DATE), Value::DATE(Date::FromString("2022-05-12"))});
	result.emplace_back(date_list_type, "date_array", empty_date_list, date_list);

	auto timestamp_list_type = LogicalType::LIST(LogicalType::TIMESTAMP);
	auto empty_timestamp_list = Value::EMPTYLIST(LogicalType::TIMESTAMP);
	auto timestamp_list = Value::LIST({Value::TIMESTAMP(timestamp_t()), Value::TIMESTAMP(timestamp_t::infinity()),
	                                   Value::TIMESTAMP(timestamp_t::ninfinity()), Value(LogicalType::TIMESTAMP),
	                                   Value::TIMESTAMP(Timestamp::FromString("2022-05-12 16:23:45"))});
	result.emplace_back(timestamp_list_type, "timestamp_array", empty_timestamp_list, timestamp_list);

	auto timestamptz_list_type = LogicalType::LIST(LogicalType::TIMESTAMP_TZ);
	auto empty_timestamptz_list = Value::EMPTYLIST(LogicalType::TIMESTAMP_TZ);
	auto timestamptz_list = Value::LIST({Value::TIMESTAMPTZ(timestamp_t()), Value::TIMESTAMPTZ(timestamp_t::infinity()),
	                                     Value::TIMESTAMPTZ(timestamp_t::ninfinity()), Value(LogicalType::TIMESTAMP_TZ),
	                                     Value::TIMESTAMPTZ(Timestamp::FromString("2022-05-12 16:23:45-07"))});
	result.emplace_back(timestamptz_list_type, "timestamptz_array", empty_timestamptz_list, timestamptz_list);

	auto varchar_list_type = LogicalType::LIST(LogicalType::VARCHAR);
	auto empty_varchar_list = Value::EMPTYLIST(LogicalType::VARCHAR);
	auto varchar_list =
	    Value::LIST({Value("🦆🦆🦆🦆🦆🦆"), Value("goose"), Value(LogicalType::VARCHAR), Value("")});
	result.emplace_back(varchar_list_type, "varchar_array", empty_varchar_list, varchar_list);

	// nested arrays
	auto nested_list_type = LogicalType::LIST(int_list_type);
	auto empty_nested_list = Value::EMPTYLIST(int_list_type);
	auto nested_int_list = Value::LIST({empty_int_list, int_list, Value(int_list_type), empty_int_list, int_list});
	result.emplace_back(nested_list_type, "nested_int_array", empty_nested_list, nested_int_list);

	// structs
	child_list_t<LogicalType> struct_type_list;
	struct_type_list.push_back(make_pair("a", LogicalType::INTEGER));
	struct_type_list.push_back(make_pair("b", LogicalType::VARCHAR));
	auto struct_type = LogicalType::STRUCT(move(struct_type_list));

	child_list_t<Value> min_struct_list;
	min_struct_list.push_back(make_pair("a", Value(LogicalType::INTEGER)));
	min_struct_list.push_back(make_pair("b", Value(LogicalType::VARCHAR)));
	auto min_struct_val = Value::STRUCT(move(min_struct_list));

	child_list_t<Value> max_struct_list;
	max_struct_list.push_back(make_pair("a", Value::INTEGER(42)));
	max_struct_list.push_back(make_pair("b", Value("🦆🦆🦆🦆🦆🦆")));
	auto max_struct_val = Value::STRUCT(move(max_struct_list));

	result.emplace_back(struct_type, "struct", min_struct_val, max_struct_val);

	// structs with lists
	child_list_t<LogicalType> struct_list_type_list;
	struct_list_type_list.push_back(make_pair("a", int_list_type));
	struct_list_type_list.push_back(make_pair("b", varchar_list_type));
	auto struct_list_type = LogicalType::STRUCT(move(struct_list_type_list));

	child_list_t<Value> min_struct_vl_list;
	min_struct_vl_list.push_back(make_pair("a", Value(int_list_type)));
	min_struct_vl_list.push_back(make_pair("b", Value(varchar_list_type)));
	auto min_struct_val_list = Value::STRUCT(move(min_struct_vl_list));

	child_list_t<Value> max_struct_vl_list;
	max_struct_vl_list.push_back(make_pair("a", int_list));
	max_struct_vl_list.push_back(make_pair("b", varchar_list));
	auto max_struct_val_list = Value::STRUCT(move(max_struct_vl_list));

	result.emplace_back(struct_list_type, "struct_of_arrays", move(min_struct_val_list), move(max_struct_val_list));

	// array of structs
	auto array_of_structs_type = LogicalType::LIST(struct_type);
	auto min_array_of_struct_val = Value::EMPTYLIST(struct_type);
	auto max_array_of_struct_val = Value::LIST({min_struct_val, max_struct_val, Value(struct_type)});
	result.emplace_back(array_of_structs_type, "array_of_structs", move(min_array_of_struct_val),
	                    move(max_array_of_struct_val));

	// map
	auto map_type = LogicalType::MAP(LogicalType::VARCHAR, LogicalType::VARCHAR);
	auto min_map_value = Value::MAP(Value::EMPTYLIST(LogicalType::VARCHAR), Value::EMPTYLIST(LogicalType::VARCHAR));
	auto max_map_value = Value::MAP(Value::LIST({Value("key1"), Value("key2")}),
	                                Value::LIST({Value("🦆🦆🦆🦆🦆🦆"), Value("goose")}));
	result.emplace_back(map_type, "map", move(min_map_value), move(max_map_value));

	return result;
}

static unique_ptr<FunctionData> TestAllTypesBind(ClientContext &context, TableFunctionBindInput &input,
                                                 vector<LogicalType> &return_types, vector<string> &names) {
	auto test_types = TestAllTypesFun::GetTestTypes();
	for (auto &test_type : test_types) {
		return_types.push_back(move(test_type.type));
		names.push_back(move(test_type.name));
	}
	return nullptr;
}

unique_ptr<GlobalTableFunctionState> TestAllTypesInit(ClientContext &context, TableFunctionInitInput &input) {
	auto result = make_unique<TestAllTypesData>();
	auto test_types = TestAllTypesFun::GetTestTypes();
	// 3 rows: min, max and NULL
	result->entries.resize(3);
	// initialize the values
	for (auto &test_type : test_types) {
		result->entries[0].push_back(move(test_type.min_value));
		result->entries[1].push_back(move(test_type.max_value));
		result->entries[2].emplace_back(move(test_type.type));
	}
	return move(result);
}

void TestAllTypesFunction(ClientContext &context, TableFunctionInput &data_p, DataChunk &output) {
	auto &data = (TestAllTypesData &)*data_p.global_state;
	if (data.offset >= data.entries.size()) {
		// finished returning values
		return;
	}
	// start returning values
	// either fill up the chunk or return all the remaining columns
	idx_t count = 0;
	while (data.offset < data.entries.size() && count < STANDARD_VECTOR_SIZE) {
		auto &vals = data.entries[data.offset++];
		for (idx_t col_idx = 0; col_idx < vals.size(); col_idx++) {
			output.SetValue(col_idx, count, vals[col_idx]);
		}
		count++;
	}
	output.SetCardinality(count);
}

void TestAllTypesFun::RegisterFunction(BuiltinFunctions &set) {
	set.AddFunction(TableFunction("test_all_types", {}, TestAllTypesFunction, TestAllTypesBind, TestAllTypesInit));
}

} // namespace duckdb<|MERGE_RESOLUTION|>--- conflicted
+++ resolved
@@ -1,7 +1,8 @@
-#include "duckdb/function/table/system_functions.hpp"
 #include "duckdb/common/pair.hpp"
 #include "duckdb/common/types/date.hpp"
 #include "duckdb/common/types/timestamp.hpp"
+#include "duckdb/function/table/system_functions.hpp"
+
 #include <cmath>
 #include <limits>
 
@@ -57,13 +58,8 @@
 	result.emplace_back(LogicalType::INTERVAL, "interval", Value::INTERVAL(min_interval),
 	                    Value::INTERVAL(max_interval));
 	// strings/blobs
-<<<<<<< HEAD
-	result.emplace_back(LogicalType::VARCHAR, "varchar", Value("🦆🦆🦆🦆🦆🦆"), Value("goose"));
-=======
 	result.emplace_back(LogicalType::VARCHAR, "varchar", Value("🦆🦆🦆🦆🦆🦆"),
 	                    Value(string("goo\x00se", 6)));
-	result.emplace_back(LogicalType::JSON, "json", Value("🦆🦆🦆🦆🦆🦆"), Value("goose"));
->>>>>>> 7409d2e2
 	result.emplace_back(LogicalType::BLOB, "blob", Value::BLOB("thisisalongblob\\x00withnullbytes"),
 	                    Value::BLOB("\\x00\\x00\\x00a"));
 
