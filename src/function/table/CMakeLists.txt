add_subdirectory(sqlite)
add_library_unity(duckdb_func_table
                  OBJECT
<<<<<<< HEAD
                  range.cpp
                  repeat.cpp
=======
                  copy_csv.cpp
>>>>>>> 9388e50e
                  read_csv.cpp
                  sqlite_functions.cpp)
set(ALL_OBJECT_FILES
    ${ALL_OBJECT_FILES} $<TARGET_OBJECTS:duckdb_func_table>
    PARENT_SCOPE)<|MERGE_RESOLUTION|>--- conflicted
+++ resolved
@@ -1,12 +1,9 @@
 add_subdirectory(sqlite)
 add_library_unity(duckdb_func_table
                   OBJECT
-<<<<<<< HEAD
                   range.cpp
                   repeat.cpp
-=======
                   copy_csv.cpp
->>>>>>> 9388e50e
                   read_csv.cpp
                   sqlite_functions.cpp)
 set(ALL_OBJECT_FILES
