--- conflicted
+++ resolved
@@ -10,7 +10,7 @@
 #include "duckdb/function/scalar/string_functions.hpp"
 #include "duckdb/function/table/read_csv.hpp"
 #include "duckdb/parser/parsed_data/copy_info.hpp"
-#include "duckdb/common/multi_file_reader.hpp"
+
 #include <limits>
 
 namespace duckdb {
@@ -306,13 +306,8 @@
 };
 
 static unique_ptr<LocalFunctionData> WriteCSVInitializeLocal(ExecutionContext &context, FunctionData &bind_data) {
-<<<<<<< HEAD
-	auto &csv_data = (WriteCSVData &)bind_data;
-	auto local_data = make_uniq<LocalReadCSVData>();
-=======
 	auto &csv_data = bind_data.Cast<WriteCSVData>();
 	auto local_data = make_uniq<LocalWriteCSVData>();
->>>>>>> da69aeaa
 
 	// create the chunk with VARCHAR types
 	vector<LogicalType> types;
@@ -326,17 +321,12 @@
                                                                const string &file_path) {
 	auto &csv_data = bind_data.Cast<WriteCSVData>();
 	auto &options = csv_data.options;
-<<<<<<< HEAD
-	auto global_data = make_uniq<GlobalWriteCSVData>(FileSystem::GetFileSystem(context), file_path,
-	                                                 FileSystem::GetFileOpener(context), options.compression);
-=======
 	auto global_data =
 	    make_uniq<GlobalWriteCSVData>(FileSystem::GetFileSystem(context), file_path, options.compression);
 
 	if (!options.prefix.empty()) {
 		global_data->WriteData(options.prefix.c_str(), options.prefix.size());
 	}
->>>>>>> da69aeaa
 
 	if (options.header) {
 		BufferedSerializer serializer;
