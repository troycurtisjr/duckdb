#include "duckdb/planner/planner.hpp"

#include "duckdb/common/serializer.hpp"
#include "duckdb/main/client_context.hpp"
#include "duckdb/main/database.hpp"
#include "duckdb/parser/statement/pragma_statement.hpp"
#include "duckdb/parser/statement/prepare_statement.hpp"
#include "duckdb/main/prepared_statement_data.hpp"
#include "duckdb/planner/binder.hpp"
#include "duckdb/planner/expression/bound_parameter_expression.hpp"
#include "duckdb/planner/operator/logical_execute.hpp"
#include "duckdb/planner/operator/logical_prepare.hpp"
#include "duckdb/planner/expression_binder/constant_binder.hpp"
#include "duckdb/parser/statement/execute_statement.hpp"
#include "duckdb/execution/expression_executor.hpp"
#include "duckdb/transaction/transaction.hpp"

namespace duckdb {

Planner::Planner(ClientContext &context) : binder(context), context(context) {
}

void Planner::CreatePlan(SQLStatement &statement) {
	vector<BoundParameterExpression *> bound_parameters;

	// first bind the tables and columns to the catalog
	context.profiler.StartPhase("binder");
	binder.parameters = &bound_parameters;
	auto bound_statement = binder.Bind(statement);
	context.profiler.EndPhase();

	this->read_only = binder.read_only;
	this->requires_valid_transaction = binder.requires_valid_transaction;
	this->allow_stream_result = binder.allow_stream_result;
	this->names = bound_statement.names;
	this->types = bound_statement.types;
	this->plan = move(bound_statement.plan);

	// set up a map of parameter number -> value entries
	for (auto &expr : bound_parameters) {
		// check if the type of the parameter could be resolved
		if (expr->return_type.id() == LogicalTypeId::INVALID || expr->return_type.id() == LogicalTypeId::UNKNOWN) {
			throw BinderException("Could not determine type of parameters: try adding explicit type casts");
		}
		auto value = make_unique<Value>(expr->return_type);
		expr->value = value.get();
		// check if the parameter number has been used before
		if (value_map.find(expr->parameter_nr) == value_map.end()) {
			// not used before, create vector
			value_map[expr->parameter_nr] = vector<unique_ptr<Value>>();
		} else if (value_map[expr->parameter_nr].back()->type() != value->type()) {
			// used before, but types are inconsistent
			throw BinderException("Inconsistent types found for parameter with index %llu", expr->parameter_nr);
		}
		value_map[expr->parameter_nr].push_back(move(value));
	}
}

shared_ptr<PreparedStatementData> Planner::PrepareSQLStatement(unique_ptr<SQLStatement> statement) {
	auto copied_statement = statement->Copy();
	// create a plan of the underlying statement
	CreatePlan(move(statement));
	// now create the logical prepare
	auto prepared_data = make_shared<PreparedStatementData>(copied_statement->type);
	prepared_data->unbound_statement = move(copied_statement);
	prepared_data->names = names;
	prepared_data->types = types;
	prepared_data->value_map = move(value_map);
	prepared_data->read_only = this->read_only;
	prepared_data->requires_valid_transaction = this->requires_valid_transaction;
	prepared_data->allow_stream_result = this->allow_stream_result;
	prepared_data->catalog_version = Transaction::GetTransaction(context).catalog_version;
	return prepared_data;
}

void Planner::PlanExecute(unique_ptr<SQLStatement> statement) {
	auto &stmt = (ExecuteStatement &)*statement;

	// bind the prepared statement
	auto entry = context.prepared_statements.find(stmt.name);
	if (entry == context.prepared_statements.end()) {
		throw BinderException("Prepared statement \"%s\" does not exist", stmt.name);
	}

	// check if we need to rebind the prepared statement
	// this happens if the catalog changes, since in this case e.g. tables we relied on may have been deleted
	auto prepared = entry->second;
	auto &catalog = Catalog::GetCatalog(context);
	bool rebound = false;
	if (catalog.GetCatalogVersion() != entry->second->catalog_version) {
		// catalog was modified: rebind the statement before running the execute
		prepared = PrepareSQLStatement(entry->second->unbound_statement->Copy());
		if (prepared->types != entry->second->types) {
			throw BinderException("Rebinding statement \"%s\" after catalog change resulted in change of types",
			                      stmt.name);
		}
		rebound = true;
	}

	// the bound prepared statement is ready: bind any supplied parameters
	vector<Value> bind_values;
	for (idx_t i = 0; i < stmt.values.size(); i++) {
		ConstantBinder cbinder(binder, context, "EXECUTE statement");
		cbinder.target_type = prepared->GetType(i + 1);
		auto bound_expr = cbinder.Bind(stmt.values[i]);

		Value value = ExpressionExecutor::EvaluateScalar(*bound_expr);
		bind_values.push_back(move(value));
	}
	prepared->Bind(move(bind_values));
	if (rebound) {
		return;
	}

	// copy the properties of the prepared statement into the planner
	this->read_only = prepared->read_only;
	this->requires_valid_transaction = prepared->requires_valid_transaction;
	this->allow_stream_result = prepared->allow_stream_result;
	this->names = prepared->names;
	this->types = prepared->types;
	this->plan = make_unique<LogicalExecute>(move(prepared));
}

void Planner::PlanPrepare(unique_ptr<SQLStatement> statement) {
	auto &stmt = (PrepareStatement &)*statement;
	auto prepared_data = PrepareSQLStatement(move(stmt.statement));

	auto prepare = make_unique<LogicalPrepare>(stmt.name, move(prepared_data), move(plan));
	// we can prepare in read-only mode: prepared statements are not written to the catalog
	this->read_only = true;
	// we can always prepare, even if the transaction has been invalidated
	// this is required because most clients ALWAYS invoke prepared statements
	this->requires_valid_transaction = false;
	this->allow_stream_result = false;
	this->names = {"Success"};
	this->types = {LogicalType::BOOLEAN};
	this->plan = move(prepare);
}

void Planner::CreatePlan(unique_ptr<SQLStatement> statement) {
	D_ASSERT(statement);
	switch (statement->type) {
	case StatementType::SELECT_STATEMENT:
	case StatementType::INSERT_STATEMENT:
	case StatementType::COPY_STATEMENT:
	case StatementType::DELETE_STATEMENT:
	case StatementType::UPDATE_STATEMENT:
	case StatementType::CREATE_STATEMENT:
	case StatementType::DROP_STATEMENT:
	case StatementType::ALTER_STATEMENT:
	case StatementType::TRANSACTION_STATEMENT:
	case StatementType::EXPLAIN_STATEMENT:
	case StatementType::VACUUM_STATEMENT:
	case StatementType::RELATION_STATEMENT:
	case StatementType::CALL_STATEMENT:
	case StatementType::EXPORT_STATEMENT:
	case StatementType::PRAGMA_STATEMENT:
		CreatePlan(*statement);
		break;
<<<<<<< HEAD
	case StatementType::EXECUTE_STATEMENT:
		PlanExecute(move(statement));
		break;
	case StatementType::PREPARE_STATEMENT:
		PlanPrepare(move(statement));
=======
	case StatementType::SHOW_STATEMENT: {
		CreatePlan(*statement);
		break;
	}
	case StatementType::PREPARE_STATEMENT: {
		auto &stmt = *reinterpret_cast<PrepareStatement *>(statement.get());
		auto statement_type = stmt.statement->type;
		// create a plan of the underlying statement
		CreatePlan(move(stmt.statement));
		// now create the logical prepare
		auto prepared_data = make_unique<PreparedStatementData>(statement_type);
		prepared_data->names = names;
		prepared_data->types = types;
		prepared_data->value_map = move(value_map);
		prepared_data->read_only = this->read_only;
		prepared_data->requires_valid_transaction = this->requires_valid_transaction;

		this->read_only = true;
		this->requires_valid_transaction = false;

		auto prepare = make_unique<LogicalPrepare>(stmt.name, move(prepared_data), move(plan));
		names = {"Success"};
		types = {LogicalType::BOOLEAN};
		plan = move(prepare);
>>>>>>> 95e892f8
		break;
	default:
		throw NotImplementedException("Cannot plan statement of type %s!", StatementTypeToString(statement->type));
	}
}

} // namespace duckdb<|MERGE_RESOLUTION|>--- conflicted
+++ resolved
@@ -155,40 +155,14 @@
 	case StatementType::CALL_STATEMENT:
 	case StatementType::EXPORT_STATEMENT:
 	case StatementType::PRAGMA_STATEMENT:
+	case StatementType::SHOW_STATEMENT:
 		CreatePlan(*statement);
 		break;
-<<<<<<< HEAD
 	case StatementType::EXECUTE_STATEMENT:
 		PlanExecute(move(statement));
 		break;
 	case StatementType::PREPARE_STATEMENT:
 		PlanPrepare(move(statement));
-=======
-	case StatementType::SHOW_STATEMENT: {
-		CreatePlan(*statement);
-		break;
-	}
-	case StatementType::PREPARE_STATEMENT: {
-		auto &stmt = *reinterpret_cast<PrepareStatement *>(statement.get());
-		auto statement_type = stmt.statement->type;
-		// create a plan of the underlying statement
-		CreatePlan(move(stmt.statement));
-		// now create the logical prepare
-		auto prepared_data = make_unique<PreparedStatementData>(statement_type);
-		prepared_data->names = names;
-		prepared_data->types = types;
-		prepared_data->value_map = move(value_map);
-		prepared_data->read_only = this->read_only;
-		prepared_data->requires_valid_transaction = this->requires_valid_transaction;
-
-		this->read_only = true;
-		this->requires_valid_transaction = false;
-
-		auto prepare = make_unique<LogicalPrepare>(stmt.name, move(prepared_data), move(plan));
-		names = {"Success"};
-		types = {LogicalType::BOOLEAN};
-		plan = move(prepare);
->>>>>>> 95e892f8
 		break;
 	default:
 		throw NotImplementedException("Cannot plan statement of type %s!", StatementTypeToString(statement->type));
