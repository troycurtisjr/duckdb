#include "duckdb/parser/expression/case_expression.hpp"
#include "duckdb/planner/expression/bound_case_expression.hpp"
#include "duckdb/planner/expression/bound_cast_expression.hpp"
#include "duckdb/planner/expression_binder.hpp"

namespace duckdb {
using namespace std;

BindResult ExpressionBinder::BindExpression(CaseExpression &expr, idx_t depth) {
	// first try to bind the children of the case expression
	string error;
	BindChild(expr.check, depth, error);
	BindChild(expr.result_if_true, depth, error);
	BindChild(expr.result_if_false, depth, error);
	if (!error.empty()) {
		return BindResult(error);
	}
	// the children have been successfully resolved
	// now resolve the type of the result
	auto &check = (BoundExpression &)*expr.check;
	auto &result_if_true = (BoundExpression &)*expr.result_if_true;
	auto &result_if_false = (BoundExpression &)*expr.result_if_false;
	// add a cast to BOOLEAN in the CHECK condition
	check.expr = BoundCastExpression::AddCastToType(move(check.expr), check.sql_type, SQLType(SQLTypeId::BOOLEAN));
	// now obtain the result type of the input types
	auto return_type = MaxSQLType(result_if_true.sql_type, result_if_false.sql_type);
	// add casts (if necessary)
	result_if_true.expr =
	    BoundCastExpression::AddCastToType(move(result_if_true.expr), result_if_true.sql_type, return_type);
	result_if_false.expr =
	    BoundCastExpression::AddCastToType(move(result_if_false.expr), result_if_false.sql_type, return_type);
	// now create the bound case expression
	return BindResult(
<<<<<<< HEAD
	    make_unique<BoundCaseExpression>(move(check.expr), move(result_if_true.expr), move(result_if_false.expr)));
}
=======
	    make_unique<BoundCaseExpression>(move(check.expr), move(result_if_true.expr), move(result_if_false.expr)),
	    return_type);
}
} // namespace duckdb
>>>>>>> 62be916e
<|MERGE_RESOLUTION|>--- conflicted
+++ resolved
@@ -31,12 +31,6 @@
 	    BoundCastExpression::AddCastToType(move(result_if_false.expr), result_if_false.sql_type, return_type);
 	// now create the bound case expression
 	return BindResult(
-<<<<<<< HEAD
 	    make_unique<BoundCaseExpression>(move(check.expr), move(result_if_true.expr), move(result_if_false.expr)));
 }
-=======
-	    make_unique<BoundCaseExpression>(move(check.expr), move(result_if_true.expr), move(result_if_false.expr)),
-	    return_type);
-}
-} // namespace duckdb
->>>>>>> 62be916e
+} // namespace duckdb