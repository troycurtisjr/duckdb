#include "duckdb/planner/expression/bound_between_expression.hpp"
#include "duckdb/parser/expression/between_expression.hpp"
#include "duckdb/common/field_writer.hpp"

namespace duckdb {

BoundBetweenExpression::BoundBetweenExpression(unique_ptr<Expression> input, unique_ptr<Expression> lower,
                                               unique_ptr<Expression> upper, bool lower_inclusive, bool upper_inclusive)
    : Expression(ExpressionType::COMPARE_BETWEEN, ExpressionClass::BOUND_BETWEEN, LogicalType::BOOLEAN),
      input(std::move(input)), lower(std::move(lower)), upper(std::move(upper)), lower_inclusive(lower_inclusive),
      upper_inclusive(upper_inclusive) {
}

string BoundBetweenExpression::ToString() const {
	return BetweenExpression::ToString<BoundBetweenExpression, Expression>(*this);
}

bool BoundBetweenExpression::Equals(const BaseExpression &other_p) const {
	if (!Expression::Equals(other_p)) {
		return false;
	}
<<<<<<< HEAD
	auto &other = other_p->Cast<BoundBetweenExpression>();
	if (!Expression::Equals(input.get(), other.input.get())) {
		return false;
	}
	if (!Expression::Equals(lower.get(), other.lower.get())) {
		return false;
	}
	if (!Expression::Equals(upper.get(), other.upper.get())) {
=======
	auto &other = other_p.Cast<BoundBetweenExpression>();
	if (!Expression::Equals(*input, *other.input)) {
		return false;
	}
	if (!Expression::Equals(*lower, *other.lower)) {
		return false;
	}
	if (!Expression::Equals(*upper, *other.upper)) {
>>>>>>> da69aeaa
		return false;
	}
	return lower_inclusive == other.lower_inclusive && upper_inclusive == other.upper_inclusive;
}

unique_ptr<Expression> BoundBetweenExpression::Copy() {
	auto copy = make_uniq<BoundBetweenExpression>(input->Copy(), lower->Copy(), upper->Copy(), lower_inclusive,
	                                              upper_inclusive);
	copy->CopyProperties(*this);
	return std::move(copy);
}

void BoundBetweenExpression::Serialize(FieldWriter &writer) const {
	writer.WriteOptional(input);
	writer.WriteOptional(lower);
	writer.WriteOptional(upper);
	writer.WriteField(lower_inclusive);
	writer.WriteField(upper_inclusive);
}

unique_ptr<Expression> BoundBetweenExpression::Deserialize(ExpressionDeserializationState &state, FieldReader &reader) {
	auto input = reader.ReadOptional<Expression>(nullptr, state.gstate);
	auto lower = reader.ReadOptional<Expression>(nullptr, state.gstate);
	auto upper = reader.ReadOptional<Expression>(nullptr, state.gstate);
	auto lower_inclusive = reader.ReadRequired<bool>();
	auto upper_inclusive = reader.ReadRequired<bool>();
	return make_uniq<BoundBetweenExpression>(std::move(input), std::move(lower), std::move(upper), lower_inclusive,
	                                         upper_inclusive);
}

} // namespace duckdb<|MERGE_RESOLUTION|>--- conflicted
+++ resolved
@@ -19,16 +19,6 @@
 	if (!Expression::Equals(other_p)) {
 		return false;
 	}
-<<<<<<< HEAD
-	auto &other = other_p->Cast<BoundBetweenExpression>();
-	if (!Expression::Equals(input.get(), other.input.get())) {
-		return false;
-	}
-	if (!Expression::Equals(lower.get(), other.lower.get())) {
-		return false;
-	}
-	if (!Expression::Equals(upper.get(), other.upper.get())) {
-=======
 	auto &other = other_p.Cast<BoundBetweenExpression>();
 	if (!Expression::Equals(*input, *other.input)) {
 		return false;
@@ -37,7 +27,6 @@
 		return false;
 	}
 	if (!Expression::Equals(*upper, *other.upper)) {
->>>>>>> da69aeaa
 		return false;
 	}
 	return lower_inclusive == other.lower_inclusive && upper_inclusive == other.upper_inclusive;
