#include "duckdb/common/types/vector.hpp"

#include "duckdb/common/algorithm.hpp"
#include "duckdb/common/assert.hpp"
#include "duckdb/common/exception.hpp"
#include "duckdb/common/operator/comparison_operators.hpp"
#include "duckdb/common/pair.hpp"
#include "duckdb/common/printer.hpp"
#include "duckdb/common/types/null_value.hpp"
#include "duckdb/common/types/sel_cache.hpp"
#include "duckdb/common/types/vector_cache.hpp"
#include "duckdb/common/vector_operations/vector_operations.hpp"
#include "duckdb/storage/buffer/buffer_handle.hpp"
#include "duckdb/function/scalar/nested_functions.hpp"
#include "duckdb/storage/string_uncompressed.hpp"
#include "duckdb/common/types/value.hpp"
#include "duckdb/common/fsst.hpp"
#include "fsst.h"
#include "duckdb/common/types/bit.hpp"
#include "duckdb/common/types/value_map.hpp"

#include "duckdb/common/serializer/serializer.hpp"
#include "duckdb/common/serializer/deserializer.hpp"

#include <cstring> // strlen() on Solaris

namespace duckdb {

Vector::Vector(LogicalType type_p, bool create_data, bool zero_data, idx_t capacity)
    : vector_type(VectorType::FLAT_VECTOR), type(std::move(type_p)), data(nullptr) {
	if (create_data) {
		Initialize(zero_data, capacity);
	}
}

Vector::Vector(LogicalType type_p, idx_t capacity) : Vector(std::move(type_p), true, false, capacity) {
}

Vector::Vector(LogicalType type_p, data_ptr_t dataptr)
    : vector_type(VectorType::FLAT_VECTOR), type(std::move(type_p)), data(dataptr) {
	if (dataptr && !type.IsValid()) {
		throw InternalException("Cannot create a vector of type INVALID!");
	}
}

Vector::Vector(const VectorCache &cache) : type(cache.GetType()) {
	ResetFromCache(cache);
}

Vector::Vector(Vector &other) : type(other.type) {
	Reference(other);
}

Vector::Vector(Vector &other, const SelectionVector &sel, idx_t count) : type(other.type) {
	Slice(other, sel, count);
}

Vector::Vector(Vector &other, idx_t offset, idx_t end) : type(other.type) {
	Slice(other, offset, end);
}

Vector::Vector(const Value &value) : type(value.type()) {
	Reference(value);
}

Vector::Vector(Vector &&other) noexcept
    : vector_type(other.vector_type), type(std::move(other.type)), data(other.data),
      validity(std::move(other.validity)), buffer(std::move(other.buffer)), auxiliary(std::move(other.auxiliary)) {
}

void Vector::Reference(const Value &value) {
	D_ASSERT(GetType().id() == value.type().id());
	this->vector_type = VectorType::CONSTANT_VECTOR;
	buffer = VectorBuffer::CreateConstantVector(value.type());
	auto internal_type = value.type().InternalType();
	if (internal_type == PhysicalType::STRUCT) {
		auto struct_buffer = make_uniq<VectorStructBuffer>();
		auto &child_types = StructType::GetChildTypes(value.type());
		auto &child_vectors = struct_buffer->GetChildren();
		for (idx_t i = 0; i < child_types.size(); i++) {
			auto vector =
			    make_uniq<Vector>(value.IsNull() ? Value(child_types[i].second) : StructValue::GetChildren(value)[i]);
			child_vectors.push_back(std::move(vector));
		}
		auxiliary = shared_ptr<VectorBuffer>(struct_buffer.release());
		if (value.IsNull()) {
			SetValue(0, value);
		}
	} else if (internal_type == PhysicalType::LIST) {
		auto list_buffer = make_uniq<VectorListBuffer>(value.type());
		auxiliary = shared_ptr<VectorBuffer>(list_buffer.release());
		data = buffer->GetData();
		SetValue(0, value);
	} else {
		auxiliary.reset();
		data = buffer->GetData();
		SetValue(0, value);
	}
}

void Vector::Reference(const Vector &other) {
	if (other.GetType().id() != GetType().id()) {
		throw InternalException("Vector::Reference used on vector of different type");
	}
	D_ASSERT(other.GetType() == GetType());
	Reinterpret(other);
}

void Vector::ReferenceAndSetType(const Vector &other) {
	type = other.GetType();
	Reference(other);
}

void Vector::Reinterpret(const Vector &other) {
	vector_type = other.vector_type;
	AssignSharedPointer(buffer, other.buffer);
	AssignSharedPointer(auxiliary, other.auxiliary);
	data = other.data;
	validity = other.validity;
}

void Vector::ResetFromCache(const VectorCache &cache) {
	cache.ResetFromCache(*this);
}

void Vector::Slice(Vector &other, idx_t offset, idx_t end) {
	if (other.GetVectorType() == VectorType::CONSTANT_VECTOR) {
		Reference(other);
		return;
	}
	D_ASSERT(other.GetVectorType() == VectorType::FLAT_VECTOR);

	auto internal_type = GetType().InternalType();
	if (internal_type == PhysicalType::STRUCT) {
		Vector new_vector(GetType());
		auto &entries = StructVector::GetEntries(new_vector);
		auto &other_entries = StructVector::GetEntries(other);
		D_ASSERT(entries.size() == other_entries.size());
		for (idx_t i = 0; i < entries.size(); i++) {
			entries[i]->Slice(*other_entries[i], offset, end);
		}
		new_vector.validity.Slice(other.validity, offset, end - offset);
		Reference(new_vector);
	} else {
		Reference(other);
		if (offset > 0) {
			data = data + GetTypeIdSize(internal_type) * offset;
			validity.Slice(other.validity, offset, end - offset);
		}
	}
}

void Vector::Slice(Vector &other, const SelectionVector &sel, idx_t count) {
	Reference(other);
	Slice(sel, count);
}

void Vector::Slice(const SelectionVector &sel, idx_t count) {
	if (GetVectorType() == VectorType::CONSTANT_VECTOR) {
		// dictionary on a constant is just a constant
		return;
	}
	if (GetVectorType() == VectorType::DICTIONARY_VECTOR) {
		// already a dictionary, slice the current dictionary
		auto &current_sel = DictionaryVector::SelVector(*this);
		auto sliced_dictionary = current_sel.Slice(sel, count);
		buffer = make_buffer<DictionaryBuffer>(std::move(sliced_dictionary));
		if (GetType().InternalType() == PhysicalType::STRUCT) {
			auto &child_vector = DictionaryVector::Child(*this);

			Vector new_child(child_vector);
			new_child.auxiliary = make_buffer<VectorStructBuffer>(new_child, sel, count);
			auxiliary = make_buffer<VectorChildBuffer>(std::move(new_child));
		}
		return;
	}

	if (GetVectorType() == VectorType::FSST_VECTOR) {
		Flatten(sel, count);
		return;
	}

	Vector child_vector(*this);
	auto internal_type = GetType().InternalType();
	if (internal_type == PhysicalType::STRUCT) {
		child_vector.auxiliary = make_buffer<VectorStructBuffer>(*this, sel, count);
	}
	auto child_ref = make_buffer<VectorChildBuffer>(std::move(child_vector));
	auto dict_buffer = make_buffer<DictionaryBuffer>(sel);
	vector_type = VectorType::DICTIONARY_VECTOR;
	buffer = std::move(dict_buffer);
	auxiliary = std::move(child_ref);
}

void Vector::Slice(const SelectionVector &sel, idx_t count, SelCache &cache) {
	if (GetVectorType() == VectorType::DICTIONARY_VECTOR && GetType().InternalType() != PhysicalType::STRUCT) {
		// dictionary vector: need to merge dictionaries
		// check if we have a cached entry
		auto &current_sel = DictionaryVector::SelVector(*this);
		auto target_data = current_sel.data();
		auto entry = cache.cache.find(target_data);
		if (entry != cache.cache.end()) {
			// cached entry exists: use that
			this->buffer = make_buffer<DictionaryBuffer>(entry->second->Cast<DictionaryBuffer>().GetSelVector());
			vector_type = VectorType::DICTIONARY_VECTOR;
		} else {
			Slice(sel, count);
			cache.cache[target_data] = this->buffer;
		}
	} else {
		Slice(sel, count);
	}
}

void Vector::Initialize(bool zero_data, idx_t capacity) {
	auxiliary.reset();
	validity.Reset();
	auto &type = GetType();
	auto internal_type = type.InternalType();
	if (internal_type == PhysicalType::STRUCT) {
		auto struct_buffer = make_uniq<VectorStructBuffer>(type, capacity);
		auxiliary = shared_ptr<VectorBuffer>(struct_buffer.release());
	} else if (internal_type == PhysicalType::LIST) {
		auto list_buffer = make_uniq<VectorListBuffer>(type, capacity);
		auxiliary = shared_ptr<VectorBuffer>(list_buffer.release());
	}
	auto type_size = GetTypeIdSize(internal_type);
	if (type_size > 0) {
		buffer = VectorBuffer::CreateStandardVector(type, capacity);
		data = buffer->GetData();
		if (zero_data) {
			memset(data, 0, capacity * type_size);
		}
	}
	if (capacity > STANDARD_VECTOR_SIZE) {
		validity.Resize(STANDARD_VECTOR_SIZE, capacity);
	}
}

struct DataArrays {
	Vector &vec;
	data_ptr_t data;
	optional_ptr<VectorBuffer> buffer;
	idx_t type_size;
	bool is_nested;
	DataArrays(Vector &vec, data_ptr_t data, optional_ptr<VectorBuffer> buffer, idx_t type_size, bool is_nested)
	    : vec(vec), data(data), buffer(buffer), type_size(type_size), is_nested(is_nested) {
	}
};

void FindChildren(vector<DataArrays> &to_resize, VectorBuffer &auxiliary) {
	if (auxiliary.GetBufferType() == VectorBufferType::LIST_BUFFER) {
		auto &buffer = auxiliary.Cast<VectorListBuffer>();
		auto &child = buffer.GetChild();
		auto data = child.GetData();
		if (!data) {
			//! Nested type
			DataArrays arrays(child, data, child.GetBuffer().get(), GetTypeIdSize(child.GetType().InternalType()),
			                  true);
			to_resize.emplace_back(arrays);
			FindChildren(to_resize, *child.GetAuxiliary());
		} else {
			DataArrays arrays(child, data, child.GetBuffer().get(), GetTypeIdSize(child.GetType().InternalType()),
			                  false);
			to_resize.emplace_back(arrays);
		}
	} else if (auxiliary.GetBufferType() == VectorBufferType::STRUCT_BUFFER) {
		auto &buffer = auxiliary.Cast<VectorStructBuffer>();
		auto &children = buffer.GetChildren();
		for (auto &child : children) {
			auto data = child->GetData();
			if (!data) {
				//! Nested type
				DataArrays arrays(*child, data, child->GetBuffer().get(),
				                  GetTypeIdSize(child->GetType().InternalType()), true);
				to_resize.emplace_back(arrays);
				FindChildren(to_resize, *child->GetAuxiliary());
			} else {
				DataArrays arrays(*child, data, child->GetBuffer().get(),
				                  GetTypeIdSize(child->GetType().InternalType()), false);
				to_resize.emplace_back(arrays);
			}
		}
	}
}
void Vector::Resize(idx_t cur_size, idx_t new_size) {
	vector<DataArrays> to_resize;
	if (!buffer) {
		buffer = make_buffer<VectorBuffer>(0);
	}
	if (!data) {
		//! this is a nested structure
		DataArrays arrays(*this, data, buffer.get(), GetTypeIdSize(GetType().InternalType()), true);
		to_resize.emplace_back(arrays);
		FindChildren(to_resize, *auxiliary);
	} else {
		DataArrays arrays(*this, data, buffer.get(), GetTypeIdSize(GetType().InternalType()), false);
		to_resize.emplace_back(arrays);
	}
	for (auto &data_to_resize : to_resize) {
		if (!data_to_resize.is_nested) {
			auto new_data = make_unsafe_uniq_array<data_t>(new_size * data_to_resize.type_size);
			memcpy(new_data.get(), data_to_resize.data, cur_size * data_to_resize.type_size * sizeof(data_t));
			data_to_resize.buffer->SetData(std::move(new_data));
			data_to_resize.vec.data = data_to_resize.buffer->GetData();
		}
		data_to_resize.vec.validity.Resize(cur_size, new_size);
	}
}

void Vector::SetValue(idx_t index, const Value &val) {
	if (GetVectorType() == VectorType::DICTIONARY_VECTOR) {
		// dictionary: apply dictionary and forward to child
		auto &sel_vector = DictionaryVector::SelVector(*this);
		auto &child = DictionaryVector::Child(*this);
		return child.SetValue(sel_vector.get_index(index), val);
	}
	if (val.type() != GetType()) {
		SetValue(index, val.DefaultCastAs(GetType()));
		return;
	}
	D_ASSERT(val.type().InternalType() == GetType().InternalType());

	validity.EnsureWritable();
	validity.Set(index, !val.IsNull());
	if (val.IsNull() && GetType().InternalType() != PhysicalType::STRUCT) {
		// for structs we still need to set the child-entries to NULL
		// so we do not bail out yet
		return;
	}

	switch (GetType().InternalType()) {
	case PhysicalType::BOOL:
		reinterpret_cast<bool *>(data)[index] = val.GetValueUnsafe<bool>();
		break;
	case PhysicalType::INT8:
		reinterpret_cast<int8_t *>(data)[index] = val.GetValueUnsafe<int8_t>();
		break;
	case PhysicalType::INT16:
		reinterpret_cast<int16_t *>(data)[index] = val.GetValueUnsafe<int16_t>();
		break;
	case PhysicalType::INT32:
		reinterpret_cast<int32_t *>(data)[index] = val.GetValueUnsafe<int32_t>();
		break;
	case PhysicalType::INT64:
		reinterpret_cast<int64_t *>(data)[index] = val.GetValueUnsafe<int64_t>();
		break;
	case PhysicalType::INT128:
		reinterpret_cast<hugeint_t *>(data)[index] = val.GetValueUnsafe<hugeint_t>();
		break;
	case PhysicalType::UINT8:
		reinterpret_cast<uint8_t *>(data)[index] = val.GetValueUnsafe<uint8_t>();
		break;
	case PhysicalType::UINT16:
		reinterpret_cast<uint16_t *>(data)[index] = val.GetValueUnsafe<uint16_t>();
		break;
	case PhysicalType::UINT32:
		reinterpret_cast<uint32_t *>(data)[index] = val.GetValueUnsafe<uint32_t>();
		break;
	case PhysicalType::UINT64:
		reinterpret_cast<uint64_t *>(data)[index] = val.GetValueUnsafe<uint64_t>();
		break;
	case PhysicalType::FLOAT:
		reinterpret_cast<float *>(data)[index] = val.GetValueUnsafe<float>();
		break;
	case PhysicalType::DOUBLE:
		reinterpret_cast<double *>(data)[index] = val.GetValueUnsafe<double>();
		break;
	case PhysicalType::INTERVAL:
		reinterpret_cast<interval_t *>(data)[index] = val.GetValueUnsafe<interval_t>();
		break;
	case PhysicalType::VARCHAR:
		reinterpret_cast<string_t *>(data)[index] = StringVector::AddStringOrBlob(*this, StringValue::Get(val));
		break;
	case PhysicalType::STRUCT: {
		D_ASSERT(GetVectorType() == VectorType::CONSTANT_VECTOR || GetVectorType() == VectorType::FLAT_VECTOR);

		auto &children = StructVector::GetEntries(*this);
		if (val.IsNull()) {
			for (size_t i = 0; i < children.size(); i++) {
				auto &vec_child = children[i];
				vec_child->SetValue(index, Value());
			}
		} else {
			auto &val_children = StructValue::GetChildren(val);
			D_ASSERT(children.size() == val_children.size());
			for (size_t i = 0; i < children.size(); i++) {
				auto &vec_child = children[i];
				auto &struct_child = val_children[i];
				vec_child->SetValue(index, struct_child);
			}
		}
		break;
	}
	case PhysicalType::LIST: {
		auto offset = ListVector::GetListSize(*this);
		auto &val_children = ListValue::GetChildren(val);
		if (!val_children.empty()) {
			for (idx_t i = 0; i < val_children.size(); i++) {
				ListVector::PushBack(*this, val_children[i]);
			}
		}
		//! now set the pointer
		auto &entry = reinterpret_cast<list_entry_t *>(data)[index];
		entry.length = val_children.size();
		entry.offset = offset;
		break;
	}
	default:
		throw InternalException("Unimplemented type for Vector::SetValue");
	}
}

Value Vector::GetValueInternal(const Vector &v_p, idx_t index_p) {
	const Vector *vector = &v_p;
	idx_t index = index_p;
	bool finished = false;
	while (!finished) {
		switch (vector->GetVectorType()) {
		case VectorType::CONSTANT_VECTOR:
			index = 0;
			finished = true;
			break;
		case VectorType::FLAT_VECTOR:
			finished = true;
			break;
		case VectorType::FSST_VECTOR:
			finished = true;
			break;
		// dictionary: apply dictionary and forward to child
		case VectorType::DICTIONARY_VECTOR: {
			auto &sel_vector = DictionaryVector::SelVector(*vector);
			auto &child = DictionaryVector::Child(*vector);
			vector = &child;
			index = sel_vector.get_index(index);
			break;
		}
		case VectorType::SEQUENCE_VECTOR: {
			int64_t start, increment;
			SequenceVector::GetSequence(*vector, start, increment);
			return Value::Numeric(vector->GetType(), start + increment * index);
		}
		default:
			throw InternalException("Unimplemented vector type for Vector::GetValue");
		}
	}
	auto data = vector->data;
	auto &validity = vector->validity;
	auto &type = vector->GetType();

	if (!validity.RowIsValid(index)) {
		return Value(vector->GetType());
	}

	if (vector->GetVectorType() == VectorType::FSST_VECTOR) {
		if (vector->GetType().InternalType() != PhysicalType::VARCHAR) {
			throw InternalException("FSST Vector with non-string datatype found!");
		}
		auto str_compressed = reinterpret_cast<string_t *>(data)[index];
		Value result = FSSTPrimitives::DecompressValue(FSSTVector::GetDecoder(const_cast<Vector &>(*vector)),
		                                               str_compressed.GetData(), str_compressed.GetSize());
		return result;
	}

	switch (vector->GetType().id()) {
	case LogicalTypeId::BOOLEAN:
		return Value::BOOLEAN(reinterpret_cast<bool *>(data)[index]);
	case LogicalTypeId::TINYINT:
		return Value::TINYINT(reinterpret_cast<int8_t *>(data)[index]);
	case LogicalTypeId::SMALLINT:
		return Value::SMALLINT(reinterpret_cast<int16_t *>(data)[index]);
	case LogicalTypeId::INTEGER:
		return Value::INTEGER(reinterpret_cast<int32_t *>(data)[index]);
	case LogicalTypeId::DATE:
		return Value::DATE(reinterpret_cast<date_t *>(data)[index]);
	case LogicalTypeId::TIME:
		return Value::TIME(reinterpret_cast<dtime_t *>(data)[index]);
	case LogicalTypeId::TIME_TZ:
		return Value::TIMETZ(reinterpret_cast<dtime_tz_t *>(data)[index]);
	case LogicalTypeId::BIGINT:
		return Value::BIGINT(reinterpret_cast<int64_t *>(data)[index]);
	case LogicalTypeId::UTINYINT:
		return Value::UTINYINT(reinterpret_cast<uint8_t *>(data)[index]);
	case LogicalTypeId::USMALLINT:
		return Value::USMALLINT(reinterpret_cast<uint16_t *>(data)[index]);
	case LogicalTypeId::UINTEGER:
		return Value::UINTEGER(reinterpret_cast<uint32_t *>(data)[index]);
	case LogicalTypeId::UBIGINT:
		return Value::UBIGINT(reinterpret_cast<uint64_t *>(data)[index]);
	case LogicalTypeId::TIMESTAMP:
		return Value::TIMESTAMP(reinterpret_cast<timestamp_t *>(data)[index]);
	case LogicalTypeId::TIMESTAMP_NS:
		return Value::TIMESTAMPNS(reinterpret_cast<timestamp_t *>(data)[index]);
	case LogicalTypeId::TIMESTAMP_MS:
		return Value::TIMESTAMPMS(reinterpret_cast<timestamp_t *>(data)[index]);
	case LogicalTypeId::TIMESTAMP_SEC:
		return Value::TIMESTAMPSEC(reinterpret_cast<timestamp_t *>(data)[index]);
	case LogicalTypeId::TIMESTAMP_TZ:
		return Value::TIMESTAMPTZ(reinterpret_cast<timestamp_t *>(data)[index]);
	case LogicalTypeId::HUGEINT:
		return Value::HUGEINT(reinterpret_cast<hugeint_t *>(data)[index]);
	case LogicalTypeId::UUID:
		return Value::UUID(reinterpret_cast<hugeint_t *>(data)[index]);
	case LogicalTypeId::DECIMAL: {
		auto width = DecimalType::GetWidth(type);
		auto scale = DecimalType::GetScale(type);
		switch (type.InternalType()) {
		case PhysicalType::INT16:
			return Value::DECIMAL(reinterpret_cast<int16_t *>(data)[index], width, scale);
		case PhysicalType::INT32:
			return Value::DECIMAL(reinterpret_cast<int32_t *>(data)[index], width, scale);
		case PhysicalType::INT64:
			return Value::DECIMAL(reinterpret_cast<int64_t *>(data)[index], width, scale);
		case PhysicalType::INT128:
			return Value::DECIMAL(reinterpret_cast<hugeint_t *>(data)[index], width, scale);
		default:
			throw InternalException("Physical type '%s' has a width bigger than 38, which is not supported",
			                        TypeIdToString(type.InternalType()));
		}
	}
	case LogicalTypeId::ENUM: {
		switch (type.InternalType()) {
		case PhysicalType::UINT8:
			return Value::ENUM(reinterpret_cast<uint8_t *>(data)[index], type);
		case PhysicalType::UINT16:
			return Value::ENUM(reinterpret_cast<uint16_t *>(data)[index], type);
		case PhysicalType::UINT32:
			return Value::ENUM(reinterpret_cast<uint32_t *>(data)[index], type);
		default:
			throw InternalException("ENUM can only have unsigned integers as physical types");
		}
	}
	case LogicalTypeId::POINTER:
		return Value::POINTER(reinterpret_cast<uintptr_t *>(data)[index]);
	case LogicalTypeId::FLOAT:
		return Value::FLOAT(reinterpret_cast<float *>(data)[index]);
	case LogicalTypeId::DOUBLE:
		return Value::DOUBLE(reinterpret_cast<double *>(data)[index]);
	case LogicalTypeId::INTERVAL:
		return Value::INTERVAL(reinterpret_cast<interval_t *>(data)[index]);
	case LogicalTypeId::VARCHAR: {
		auto str = reinterpret_cast<string_t *>(data)[index];
		return Value(str.GetString());
	}
	case LogicalTypeId::AGGREGATE_STATE:
	case LogicalTypeId::BLOB: {
		auto str = reinterpret_cast<string_t *>(data)[index];
		return Value::BLOB(const_data_ptr_cast(str.GetData()), str.GetSize());
	}
	case LogicalTypeId::BIT: {
		auto str = reinterpret_cast<string_t *>(data)[index];
		return Value::BIT(const_data_ptr_cast(str.GetData()), str.GetSize());
	}
	case LogicalTypeId::MAP: {
		auto offlen = reinterpret_cast<list_entry_t *>(data)[index];
		auto &child_vec = ListVector::GetEntry(*vector);
		duckdb::vector<Value> children;
		for (idx_t i = offlen.offset; i < offlen.offset + offlen.length; i++) {
			children.push_back(child_vec.GetValue(i));
		}
		return Value::MAP(ListType::GetChildType(type), std::move(children));
	}
	case LogicalTypeId::UNION: {
		auto tag = UnionVector::GetTag(*vector, index);
		auto value = UnionVector::GetMember(*vector, tag).GetValue(index);
		auto members = UnionType::CopyMemberTypes(type);
		return Value::UNION(members, tag, std::move(value));
	}
	case LogicalTypeId::STRUCT: {
		// we can derive the value schema from the vector schema
		auto &child_entries = StructVector::GetEntries(*vector);
		child_list_t<Value> children;
		for (idx_t child_idx = 0; child_idx < child_entries.size(); child_idx++) {
			auto &struct_child = child_entries[child_idx];
			children.push_back(make_pair(StructType::GetChildName(type, child_idx), struct_child->GetValue(index_p)));
		}
		return Value::STRUCT(std::move(children));
	}
	case LogicalTypeId::LIST: {
		auto offlen = reinterpret_cast<list_entry_t *>(data)[index];
		auto &child_vec = ListVector::GetEntry(*vector);
		duckdb::vector<Value> children;
		for (idx_t i = offlen.offset; i < offlen.offset + offlen.length; i++) {
			children.push_back(child_vec.GetValue(i));
		}
		return Value::LIST(ListType::GetChildType(type), std::move(children));
	}
	default:
		throw InternalException("Unimplemented type for value access");
	}
}

Value Vector::GetValue(const Vector &v_p, idx_t index_p) {
	auto value = GetValueInternal(v_p, index_p);
	// set the alias of the type to the correct value, if there is a type alias
	if (v_p.GetType().HasAlias()) {
		value.GetTypeMutable().CopyAuxInfo(v_p.GetType());
	}
	if (v_p.GetType().id() != LogicalTypeId::AGGREGATE_STATE && value.type().id() != LogicalTypeId::AGGREGATE_STATE) {

		D_ASSERT(v_p.GetType() == value.type());
	}
	return value;
}

Value Vector::GetValue(idx_t index) const {
	return GetValue(*this, index);
}

// LCOV_EXCL_START
string VectorTypeToString(VectorType type) {
	switch (type) {
	case VectorType::FLAT_VECTOR:
		return "FLAT";
	case VectorType::FSST_VECTOR:
		return "FSST";
	case VectorType::SEQUENCE_VECTOR:
		return "SEQUENCE";
	case VectorType::DICTIONARY_VECTOR:
		return "DICTIONARY";
	case VectorType::CONSTANT_VECTOR:
		return "CONSTANT";
	default:
		return "UNKNOWN";
	}
}

string Vector::ToString(idx_t count) const {
	string retval =
	    VectorTypeToString(GetVectorType()) + " " + GetType().ToString() + ": " + to_string(count) + " = [ ";
	switch (GetVectorType()) {
	case VectorType::FLAT_VECTOR:
	case VectorType::DICTIONARY_VECTOR:
		for (idx_t i = 0; i < count; i++) {
			retval += GetValue(i).ToString() + (i == count - 1 ? "" : ", ");
		}
		break;
	case VectorType::FSST_VECTOR: {
		for (idx_t i = 0; i < count; i++) {
			string_t compressed_string = reinterpret_cast<string_t *>(data)[i];
			Value val = FSSTPrimitives::DecompressValue(FSSTVector::GetDecoder(const_cast<Vector &>(*this)),
			                                            compressed_string.GetData(), compressed_string.GetSize());
			retval += GetValue(i).ToString() + (i == count - 1 ? "" : ", ");
		}
	} break;
	case VectorType::CONSTANT_VECTOR:
		retval += GetValue(0).ToString();
		break;
	case VectorType::SEQUENCE_VECTOR: {
		int64_t start, increment;
		SequenceVector::GetSequence(*this, start, increment);
		for (idx_t i = 0; i < count; i++) {
			retval += to_string(start + increment * i) + (i == count - 1 ? "" : ", ");
		}
		break;
	}
	default:
		retval += "UNKNOWN VECTOR TYPE";
		break;
	}
	retval += "]";
	return retval;
}

void Vector::Print(idx_t count) const {
	Printer::Print(ToString(count));
}

string Vector::ToString() const {
	string retval = VectorTypeToString(GetVectorType()) + " " + GetType().ToString() + ": (UNKNOWN COUNT) [ ";
	switch (GetVectorType()) {
	case VectorType::FLAT_VECTOR:
	case VectorType::DICTIONARY_VECTOR:
		break;
	case VectorType::CONSTANT_VECTOR:
		retval += GetValue(0).ToString();
		break;
	case VectorType::SEQUENCE_VECTOR: {
		break;
	}
	default:
		retval += "UNKNOWN VECTOR TYPE";
		break;
	}
	retval += "]";
	return retval;
}

void Vector::Print() const {
	Printer::Print(ToString());
}
// LCOV_EXCL_STOP

template <class T>
static void TemplatedFlattenConstantVector(data_ptr_t data, data_ptr_t old_data, idx_t count) {
	auto constant = Load<T>(old_data);
	auto output = (T *)data;
	for (idx_t i = 0; i < count; i++) {
		output[i] = constant;
	}
}

void Vector::Flatten(idx_t count) {
	switch (GetVectorType()) {
	case VectorType::FLAT_VECTOR:
		// already a flat vector
		break;
	case VectorType::FSST_VECTOR: {
		// Even though count may only be a part of the vector, we need to flatten the whole thing due to the way
		// ToUnifiedFormat uses flatten
		idx_t total_count = FSSTVector::GetCount(*this);
		// create vector to decompress into
		Vector other(GetType(), total_count);
		// now copy the data of this vector to the other vector, decompressing the strings in the process
		VectorOperations::Copy(*this, other, total_count, 0, 0);
		// create a reference to the data in the other vector
		this->Reference(other);
		break;
	}
	case VectorType::DICTIONARY_VECTOR: {
		// create a new flat vector of this type
		Vector other(GetType(), count);
		// now copy the data of this vector to the other vector, removing the selection vector in the process
		VectorOperations::Copy(*this, other, count, 0, 0);
		// create a reference to the data in the other vector
		this->Reference(other);
		break;
	}
	case VectorType::CONSTANT_VECTOR: {
		bool is_null = ConstantVector::IsNull(*this);
		// allocate a new buffer for the vector
		auto old_buffer = std::move(buffer);
		auto old_data = data;
		buffer = VectorBuffer::CreateStandardVector(type, MaxValue<idx_t>(STANDARD_VECTOR_SIZE, count));
		if (old_buffer) {
			D_ASSERT(buffer->GetAuxiliaryData() == nullptr);
			// The old buffer might be relying on the auxiliary data, keep it alive
			buffer->MoveAuxiliaryData(*old_buffer);
		}
		data = buffer->GetData();
		vector_type = VectorType::FLAT_VECTOR;
		if (is_null) {
			// constant NULL, set nullmask
			validity.EnsureWritable();
			validity.SetAllInvalid(count);
			return;
		}
		// non-null constant: have to repeat the constant
		switch (GetType().InternalType()) {
		case PhysicalType::BOOL:
			TemplatedFlattenConstantVector<bool>(data, old_data, count);
			break;
		case PhysicalType::INT8:
			TemplatedFlattenConstantVector<int8_t>(data, old_data, count);
			break;
		case PhysicalType::INT16:
			TemplatedFlattenConstantVector<int16_t>(data, old_data, count);
			break;
		case PhysicalType::INT32:
			TemplatedFlattenConstantVector<int32_t>(data, old_data, count);
			break;
		case PhysicalType::INT64:
			TemplatedFlattenConstantVector<int64_t>(data, old_data, count);
			break;
		case PhysicalType::UINT8:
			TemplatedFlattenConstantVector<uint8_t>(data, old_data, count);
			break;
		case PhysicalType::UINT16:
			TemplatedFlattenConstantVector<uint16_t>(data, old_data, count);
			break;
		case PhysicalType::UINT32:
			TemplatedFlattenConstantVector<uint32_t>(data, old_data, count);
			break;
		case PhysicalType::UINT64:
			TemplatedFlattenConstantVector<uint64_t>(data, old_data, count);
			break;
		case PhysicalType::INT128:
			TemplatedFlattenConstantVector<hugeint_t>(data, old_data, count);
			break;
		case PhysicalType::FLOAT:
			TemplatedFlattenConstantVector<float>(data, old_data, count);
			break;
		case PhysicalType::DOUBLE:
			TemplatedFlattenConstantVector<double>(data, old_data, count);
			break;
		case PhysicalType::INTERVAL:
			TemplatedFlattenConstantVector<interval_t>(data, old_data, count);
			break;
		case PhysicalType::VARCHAR:
			TemplatedFlattenConstantVector<string_t>(data, old_data, count);
			break;
		case PhysicalType::LIST: {
			TemplatedFlattenConstantVector<list_entry_t>(data, old_data, count);
			break;
		}
		case PhysicalType::STRUCT: {
			auto normalified_buffer = make_uniq<VectorStructBuffer>();

			auto &new_children = normalified_buffer->GetChildren();

			auto &child_entries = StructVector::GetEntries(*this);
			for (auto &child : child_entries) {
				D_ASSERT(child->GetVectorType() == VectorType::CONSTANT_VECTOR);
				auto vector = make_uniq<Vector>(*child);
				vector->Flatten(count);
				new_children.push_back(std::move(vector));
			}
			auxiliary = shared_ptr<VectorBuffer>(normalified_buffer.release());
		} break;
		default:
			throw InternalException("Unimplemented type for VectorOperations::Flatten");
		}
		break;
	}
	case VectorType::SEQUENCE_VECTOR: {
		int64_t start, increment, sequence_count;
		SequenceVector::GetSequence(*this, start, increment, sequence_count);

		buffer = VectorBuffer::CreateStandardVector(GetType());
		data = buffer->GetData();
		VectorOperations::GenerateSequence(*this, sequence_count, start, increment);
		break;
	}
	default:
		throw InternalException("Unimplemented type for normalify");
	}
}

void Vector::Flatten(const SelectionVector &sel, idx_t count) {
	switch (GetVectorType()) {
	case VectorType::FLAT_VECTOR:
		// already a flat vector
		break;
	case VectorType::FSST_VECTOR: {
		// create a new flat vector of this type
		Vector other(GetType());
		// copy the data of this vector to the other vector, removing compression and selection vector in the process
		VectorOperations::Copy(*this, other, sel, count, 0, 0);
		// create a reference to the data in the other vector
		this->Reference(other);
		break;
	}
	case VectorType::SEQUENCE_VECTOR: {
		int64_t start, increment;
		SequenceVector::GetSequence(*this, start, increment);

		buffer = VectorBuffer::CreateStandardVector(GetType());
		data = buffer->GetData();
		VectorOperations::GenerateSequence(*this, count, sel, start, increment);
		break;
	}
	default:
		throw InternalException("Unimplemented type for normalify with selection vector");
	}
}

void Vector::ToUnifiedFormat(idx_t count, UnifiedVectorFormat &format) {
	switch (GetVectorType()) {
	case VectorType::DICTIONARY_VECTOR: {
		auto &sel = DictionaryVector::SelVector(*this);
		format.owned_sel.Initialize(sel);
		format.sel = &format.owned_sel;

		auto &child = DictionaryVector::Child(*this);
		if (child.GetVectorType() == VectorType::FLAT_VECTOR) {
			format.data = FlatVector::GetData(child);
			format.validity = FlatVector::Validity(child);
		} else {
			// dictionary with non-flat child: create a new reference to the child and flatten it
			Vector child_vector(child);
			child_vector.Flatten(sel, count);
			auto new_aux = make_buffer<VectorChildBuffer>(std::move(child_vector));

			format.data = FlatVector::GetData(new_aux->data);
			format.validity = FlatVector::Validity(new_aux->data);
			this->auxiliary = std::move(new_aux);
		}
		break;
	}
	case VectorType::CONSTANT_VECTOR:
		format.sel = ConstantVector::ZeroSelectionVector(count, format.owned_sel);
		format.data = ConstantVector::GetData(*this);
		format.validity = ConstantVector::Validity(*this);
		break;
	default:
		Flatten(count);
		format.sel = FlatVector::IncrementalSelectionVector();
		format.data = FlatVector::GetData(*this);
		format.validity = FlatVector::Validity(*this);
		break;
	}
}

void Vector::RecursiveToUnifiedFormat(Vector &input, idx_t count, RecursiveUnifiedVectorFormat &data) {

	input.ToUnifiedFormat(count, data.unified);

	if (input.GetType().InternalType() == PhysicalType::LIST) {
		auto &child = ListVector::GetEntry(input);
		auto child_count = ListVector::GetListSize(input);
		data.children.emplace_back();
		Vector::RecursiveToUnifiedFormat(child, child_count, data.children.back());

	} else if (input.GetType().InternalType() == PhysicalType::STRUCT) {
		auto &children = StructVector::GetEntries(input);
		for (idx_t i = 0; i < children.size(); i++) {
			data.children.emplace_back();
		}
		for (idx_t i = 0; i < children.size(); i++) {
			Vector::RecursiveToUnifiedFormat(*children[i], count, data.children[i]);
		}
	}
}

void Vector::Sequence(int64_t start, int64_t increment, idx_t count) {
	this->vector_type = VectorType::SEQUENCE_VECTOR;
	this->buffer = make_buffer<VectorBuffer>(sizeof(int64_t) * 3);
	auto data = reinterpret_cast<int64_t *>(buffer->GetData());
	data[0] = start;
	data[1] = increment;
	data[2] = int64_t(count);
	validity.Reset();
	auxiliary.reset();
}

<<<<<<< HEAD
void Vector::Serialize(idx_t count, Serializer &serializer) {
	auto &type = GetType();

	UnifiedVectorFormat vdata;
	ToUnifiedFormat(count, vdata);

	const auto write_validity = (count > 0) && !vdata.validity.AllValid();
	serializer.Write<bool>(write_validity);
	if (write_validity) {
		ValidityMask flat_mask(count);
		for (idx_t i = 0; i < count; ++i) {
			auto row_idx = vdata.sel->get_index(i);
			flat_mask.Set(i, vdata.validity.RowIsValid(row_idx));
		}
		flat_mask.Serialize(serializer, count);
	}
	if (TypeIsConstantSize(type.InternalType())) {
		// constant size type: simple copy
		idx_t write_size = GetTypeIdSize(type.InternalType()) * count;
		auto ptr = make_unsafe_uniq_array<data_t>(write_size);
		VectorOperations::WriteToStorage(*this, count, ptr.get());
		serializer.WriteData(ptr.get(), write_size);
	} else {
		switch (type.InternalType()) {
		case PhysicalType::VARCHAR: {
			auto strings = UnifiedVectorFormat::GetData<string_t>(vdata);
			for (idx_t i = 0; i < count; i++) {
				auto idx = vdata.sel->get_index(i);
				auto source = !vdata.validity.RowIsValid(idx) ? NullValue<string_t>() : strings[idx];
				serializer.WriteStringLen(const_data_ptr_cast(source.GetData()), source.GetSize());
			}
			break;
		}
		case PhysicalType::STRUCT: {
			Flatten(count);
			auto &entries = StructVector::GetEntries(*this);
			for (auto &entry : entries) {
				entry->Serialize(count, serializer);
			}
			break;
		}
		case PhysicalType::LIST: {
			auto &child = ListVector::GetEntry(*this);
			auto list_size = ListVector::GetListSize(*this);

			// serialize the list entries in a flat array
			auto data = make_unsafe_uniq_array<list_entry_t>(count);
			auto source_array = UnifiedVectorFormat::GetData<list_entry_t>(vdata);
			for (idx_t i = 0; i < count; i++) {
				auto idx = vdata.sel->get_index(i);
				auto source = source_array[idx];
				data[i].offset = source.offset;
				data[i].length = source.length;
			}

			// write the list size
			serializer.Write<idx_t>(list_size);
			serializer.WriteData(const_data_ptr_cast(data.get()), count * sizeof(list_entry_t));

			child.Serialize(list_size, serializer);
			break;
		}
		default:
			throw InternalException("Unimplemented variable width type for Vector::Serialize!");
		}
	}
}

void Vector::FormatSerialize(FormatSerializer &serializer, idx_t count) {
=======
void Vector::Serialize(Serializer &serializer, idx_t count) {
>>>>>>> 79a2e94f
	auto &logical_type = GetType();

	UnifiedVectorFormat vdata;
	ToUnifiedFormat(count, vdata);

	const bool all_valid = (count > 0) && !vdata.validity.AllValid();
	serializer.WriteProperty(100, "all_valid", all_valid);
	if (all_valid) {
		ValidityMask flat_mask(count);
		for (idx_t i = 0; i < count; ++i) {
			auto row_idx = vdata.sel->get_index(i);
			flat_mask.Set(i, vdata.validity.RowIsValid(row_idx));
		}
		serializer.WriteProperty(101, "validity", const_data_ptr_cast(flat_mask.GetData()),
		                         flat_mask.ValidityMaskSize(count));
	}
	if (TypeIsConstantSize(logical_type.InternalType())) {
		// constant size type: simple copy
		idx_t write_size = GetTypeIdSize(logical_type.InternalType()) * count;
		auto ptr = make_unsafe_uniq_array<data_t>(write_size);
		VectorOperations::WriteToStorage(*this, count, ptr.get());
		serializer.WriteProperty(102, "data", ptr.get(), write_size);
	} else {
		switch (logical_type.InternalType()) {
		case PhysicalType::VARCHAR: {
			auto strings = UnifiedVectorFormat::GetData<string_t>(vdata);

			// Serialize data as a list
			serializer.WriteList(102, "data", count, [&](Serializer::List &list, idx_t i) {
				auto idx = vdata.sel->get_index(i);
				auto str = !vdata.validity.RowIsValid(idx) ? NullValue<string_t>() : strings[idx];
				list.WriteElement(str);
			});
			break;
		}
		case PhysicalType::STRUCT: {
			Flatten(count);
			auto &entries = StructVector::GetEntries(*this);

			// Serialize entries as a list
			serializer.WriteList(103, "children", entries.size(), [&](Serializer::List &list, idx_t i) {
				list.WriteObject([&](Serializer &object) { entries[i]->Serialize(object, count); });
			});
			break;
		}
		case PhysicalType::LIST: {
			auto &child = ListVector::GetEntry(*this);
			auto list_size = ListVector::GetListSize(*this);

			// serialize the list entries in a flat array
			auto entries = make_unsafe_uniq_array<list_entry_t>(count);
			auto source_array = UnifiedVectorFormat::GetData<list_entry_t>(vdata);
			for (idx_t i = 0; i < count; i++) {
				auto idx = vdata.sel->get_index(i);
				auto source = source_array[idx];
				entries[i].offset = source.offset;
				entries[i].length = source.length;
			}
			serializer.WriteProperty(104, "list_size", list_size);
			serializer.WriteList(105, "entries", count, [&](Serializer::List &list, idx_t i) {
				list.WriteObject([&](Serializer &object) {
					object.WriteProperty(100, "offset", entries[i].offset);
					object.WriteProperty(101, "length", entries[i].length);
				});
			});
			serializer.WriteObject(106, "child", [&](Serializer &object) { child.Serialize(object, list_size); });
			break;
		}
		default:
			throw InternalException("Unimplemented variable width type for Vector::Serialize!");
		}
	}
}

void Vector::Deserialize(Deserializer &deserializer, idx_t count) {
	auto &logical_type = GetType();

	auto &validity = FlatVector::Validity(*this);
	validity.Reset();
	const auto has_validity = deserializer.ReadProperty<bool>(100, "all_valid");
	if (has_validity) {
		validity.Initialize(count);
		deserializer.ReadProperty(101, "validity", data_ptr_cast(validity.GetData()), validity.ValidityMaskSize(count));
	}

	if (TypeIsConstantSize(logical_type.InternalType())) {
		// constant size type: read fixed amount of data
		auto column_size = GetTypeIdSize(logical_type.InternalType()) * count;
		auto ptr = make_unsafe_uniq_array<data_t>(column_size);
		deserializer.ReadProperty(102, "data", ptr.get(), column_size);

		VectorOperations::ReadFromStorage(ptr.get(), count, *this);
	} else {
		switch (logical_type.InternalType()) {
		case PhysicalType::VARCHAR: {
			auto strings = FlatVector::GetData<string_t>(*this);
			deserializer.ReadList(102, "data", [&](Deserializer::List &list, idx_t i) {
				auto str = list.ReadElement<string>();
				if (validity.RowIsValid(i)) {
					strings[i] = StringVector::AddStringOrBlob(*this, str);
				}
			});
			break;
		}
		case PhysicalType::STRUCT: {
			auto &entries = StructVector::GetEntries(*this);
			// Deserialize entries as a list
			deserializer.ReadList(103, "children", [&](Deserializer::List &list, idx_t i) {
				list.ReadObject([&](Deserializer &obj) { entries[i]->Deserialize(obj, count); });
			});
			break;
		}
		case PhysicalType::LIST: {
			// Read the list size
			auto list_size = deserializer.ReadProperty<uint64_t>(104, "list_size");
			ListVector::Reserve(*this, list_size);
			ListVector::SetListSize(*this, list_size);

			// Read the entries
			auto list_entries = FlatVector::GetData<list_entry_t>(*this);
			deserializer.ReadList(105, "entries", [&](Deserializer::List &list, idx_t i) {
				list.ReadObject([&](Deserializer &obj) {
					list_entries[i].offset = obj.ReadProperty<uint64_t>(100, "offset");
					list_entries[i].length = obj.ReadProperty<uint64_t>(101, "length");
				});
			});

			// Read the child vector
			deserializer.ReadObject(106, "child", [&](Deserializer &obj) {
				auto &child = ListVector::GetEntry(*this);
				child.Deserialize(obj, list_size);
			});
			break;
		}
		default:
			throw InternalException("Unimplemented variable width type for Vector::Deserialize!");
		}
	}
}

<<<<<<< HEAD
void Vector::Deserialize(idx_t count, Deserializer &source) {
	auto &type = GetType();

	auto &validity = FlatVector::Validity(*this);
	validity.Reset();
	const auto has_validity = source.Read<bool>();
	if (has_validity) {
		validity.Deserialize(source, count);
	}

	if (TypeIsConstantSize(type.InternalType())) {
		// constant size type: read fixed amount of data from
		auto column_size = GetTypeIdSize(type.InternalType()) * count;
		auto ptr = make_unsafe_uniq_array<data_t>(column_size);
		source.ReadData(ptr.get(), column_size);

		VectorOperations::ReadFromStorage(ptr.get(), count, *this);
	} else {
		switch (type.InternalType()) {
		case PhysicalType::VARCHAR: {
			auto strings = FlatVector::GetData<string_t>(*this);
			for (idx_t i = 0; i < count; i++) {
				// read the strings
				auto str = source.Read<string>();
				// now add the string to the StringHeap of the vector
				// and write the pointer into the vector
				if (validity.RowIsValid(i)) {
					strings[i] = StringVector::AddStringOrBlob(*this, str);
				}
			}
			break;
		}
		case PhysicalType::STRUCT: {
			auto &entries = StructVector::GetEntries(*this);
			for (auto &entry : entries) {
				entry->Deserialize(count, source);
			}
			break;
		}
		case PhysicalType::LIST: {
			// read the list size
			auto list_size = source.Read<idx_t>();
			ListVector::Reserve(*this, list_size);
			ListVector::SetListSize(*this, list_size);

			// read the list entry
			auto list_entries = FlatVector::GetData(*this);
			source.ReadData(list_entries, count * sizeof(list_entry_t));

			// deserialize the child vector
			auto &child = ListVector::GetEntry(*this);
			child.Deserialize(list_size, source);

			break;
		}
		default:
			throw InternalException("Unimplemented variable width type for Vector::Deserialize!");
		}
	}
}

=======
>>>>>>> 79a2e94f
void Vector::SetVectorType(VectorType vector_type_p) {
	this->vector_type = vector_type_p;
	if (TypeIsConstantSize(GetType().InternalType()) &&
	    (GetVectorType() == VectorType::CONSTANT_VECTOR || GetVectorType() == VectorType::FLAT_VECTOR)) {
		auxiliary.reset();
	}
	if (vector_type == VectorType::CONSTANT_VECTOR && GetType().InternalType() == PhysicalType::STRUCT) {
		auto &entries = StructVector::GetEntries(*this);
		for (auto &entry : entries) {
			entry->SetVectorType(vector_type);
		}
	}
}

void Vector::UTFVerify(const SelectionVector &sel, idx_t count) {
#ifdef DEBUG
	if (count == 0) {
		return;
	}
	if (GetType().InternalType() == PhysicalType::VARCHAR) {
		// we just touch all the strings and let the sanitizer figure out if any
		// of them are deallocated/corrupt
		switch (GetVectorType()) {
		case VectorType::CONSTANT_VECTOR: {
			auto string = ConstantVector::GetData<string_t>(*this);
			if (!ConstantVector::IsNull(*this)) {
				string->Verify();
			}
			break;
		}
		case VectorType::FLAT_VECTOR: {
			auto strings = FlatVector::GetData<string_t>(*this);
			for (idx_t i = 0; i < count; i++) {
				auto oidx = sel.get_index(i);
				if (validity.RowIsValid(oidx)) {
					strings[oidx].Verify();
				}
			}
			break;
		}
		default:
			break;
		}
	}
#endif
}

void Vector::UTFVerify(idx_t count) {
	auto flat_sel = FlatVector::IncrementalSelectionVector();

	UTFVerify(*flat_sel, count);
}

void Vector::VerifyMap(Vector &vector_p, const SelectionVector &sel_p, idx_t count) {
#ifdef DEBUG
	D_ASSERT(vector_p.GetType().id() == LogicalTypeId::MAP);
	auto &child = ListType::GetChildType(vector_p.GetType());
	D_ASSERT(StructType::GetChildCount(child) == 2);
	D_ASSERT(StructType::GetChildName(child, 0) == "key");
	D_ASSERT(StructType::GetChildName(child, 1) == "value");

	auto valid_check = MapVector::CheckMapValidity(vector_p, count, sel_p);
	D_ASSERT(valid_check == MapInvalidReason::VALID);
#endif // DEBUG
}

void Vector::VerifyUnion(Vector &vector_p, const SelectionVector &sel_p, idx_t count) {
#ifdef DEBUG
	D_ASSERT(vector_p.GetType().id() == LogicalTypeId::UNION);
	auto valid_check = UnionVector::CheckUnionValidity(vector_p, count, sel_p);
	D_ASSERT(valid_check == UnionInvalidReason::VALID);
#endif // DEBUG
}

void Vector::Verify(Vector &vector_p, const SelectionVector &sel_p, idx_t count) {
#ifdef DEBUG
	if (count == 0) {
		return;
	}
	Vector *vector = &vector_p;
	const SelectionVector *sel = &sel_p;
	SelectionVector owned_sel;
	auto &type = vector->GetType();
	auto vtype = vector->GetVectorType();
	if (vector->GetVectorType() == VectorType::DICTIONARY_VECTOR) {
		auto &child = DictionaryVector::Child(*vector);
		D_ASSERT(child.GetVectorType() != VectorType::DICTIONARY_VECTOR);
		auto &dict_sel = DictionaryVector::SelVector(*vector);
		// merge the selection vectors and verify the child
		auto new_buffer = dict_sel.Slice(*sel, count);
		owned_sel.Initialize(new_buffer);
		sel = &owned_sel;
		vector = &child;
		vtype = vector->GetVectorType();
	}
	if (TypeIsConstantSize(type.InternalType()) &&
	    (vtype == VectorType::CONSTANT_VECTOR || vtype == VectorType::FLAT_VECTOR)) {
		D_ASSERT(!vector->auxiliary);
	}
	if (type.id() == LogicalTypeId::VARCHAR) {
		// verify that the string is correct unicode
		switch (vtype) {
		case VectorType::FLAT_VECTOR: {
			auto &validity = FlatVector::Validity(*vector);
			auto strings = FlatVector::GetData<string_t>(*vector);
			for (idx_t i = 0; i < count; i++) {
				auto oidx = sel->get_index(i);
				if (validity.RowIsValid(oidx)) {
					strings[oidx].Verify();
				}
			}
			break;
		}
		default:
			break;
		}
	}

	if (type.id() == LogicalTypeId::BIT) {
		switch (vtype) {
		case VectorType::FLAT_VECTOR: {
			auto &validity = FlatVector::Validity(*vector);
			auto strings = FlatVector::GetData<string_t>(*vector);
			for (idx_t i = 0; i < count; i++) {
				auto oidx = sel->get_index(i);
				if (validity.RowIsValid(oidx)) {
					auto buf = strings[oidx].GetData();
					D_ASSERT(*buf >= 0 && *buf < 8);
					Bit::Verify(strings[oidx]);
				}
			}
			break;
		}
		default:
			break;
		}
	}

	if (type.InternalType() == PhysicalType::STRUCT) {
		auto &child_types = StructType::GetChildTypes(type);
		D_ASSERT(!child_types.empty());
		// create a selection vector of the non-null entries of the struct vector
		auto &children = StructVector::GetEntries(*vector);
		D_ASSERT(child_types.size() == children.size());
		for (idx_t child_idx = 0; child_idx < children.size(); child_idx++) {
			D_ASSERT(children[child_idx]->GetType() == child_types[child_idx].second);
			Vector::Verify(*children[child_idx], sel_p, count);
			if (vtype == VectorType::CONSTANT_VECTOR) {
				D_ASSERT(children[child_idx]->GetVectorType() == VectorType::CONSTANT_VECTOR);
				if (ConstantVector::IsNull(*vector)) {
					D_ASSERT(ConstantVector::IsNull(*children[child_idx]));
				}
			}
			if (vtype != VectorType::FLAT_VECTOR) {
				continue;
			}
			optional_ptr<ValidityMask> child_validity;
			SelectionVector owned_child_sel;
			const SelectionVector *child_sel = &owned_child_sel;
			if (children[child_idx]->GetVectorType() == VectorType::FLAT_VECTOR) {
				child_sel = FlatVector::IncrementalSelectionVector();
				child_validity = &FlatVector::Validity(*children[child_idx]);
			} else if (children[child_idx]->GetVectorType() == VectorType::DICTIONARY_VECTOR) {
				auto &child = DictionaryVector::Child(*children[child_idx]);
				if (child.GetVectorType() != VectorType::FLAT_VECTOR) {
					continue;
				}
				child_validity = &FlatVector::Validity(child);
				child_sel = &DictionaryVector::SelVector(*children[child_idx]);
			} else if (children[child_idx]->GetVectorType() == VectorType::CONSTANT_VECTOR) {
				child_sel = ConstantVector::ZeroSelectionVector(count, owned_child_sel);
				child_validity = &ConstantVector::Validity(*children[child_idx]);
			} else {
				continue;
			}
			// for any NULL entry in the struct, the child should be NULL as well
			auto &validity = FlatVector::Validity(*vector);
			for (idx_t i = 0; i < count; i++) {
				auto index = sel->get_index(i);
				if (!validity.RowIsValid(index)) {
					auto child_index = child_sel->get_index(sel_p.get_index(i));
					D_ASSERT(!child_validity->RowIsValid(child_index));
				}
			}
		}

		if (vector->GetType().id() == LogicalTypeId::UNION) {
			VerifyUnion(*vector, *sel, count);
		}
	}

	if (type.InternalType() == PhysicalType::LIST) {
		if (vtype == VectorType::CONSTANT_VECTOR) {
			if (!ConstantVector::IsNull(*vector)) {
				auto &child = ListVector::GetEntry(*vector);
				SelectionVector child_sel(ListVector::GetListSize(*vector));
				idx_t child_count = 0;
				auto le = ConstantVector::GetData<list_entry_t>(*vector);
				D_ASSERT(le->offset + le->length <= ListVector::GetListSize(*vector));
				for (idx_t k = 0; k < le->length; k++) {
					child_sel.set_index(child_count++, le->offset + k);
				}
				Vector::Verify(child, child_sel, child_count);
			}
		} else if (vtype == VectorType::FLAT_VECTOR) {
			auto &validity = FlatVector::Validity(*vector);
			auto &child = ListVector::GetEntry(*vector);
			auto child_size = ListVector::GetListSize(*vector);
			auto list_data = FlatVector::GetData<list_entry_t>(*vector);
			idx_t total_size = 0;
			for (idx_t i = 0; i < count; i++) {
				auto idx = sel->get_index(i);
				auto &le = list_data[idx];
				if (validity.RowIsValid(idx)) {
					D_ASSERT(le.offset + le.length <= child_size);
					total_size += le.length;
				}
			}
			SelectionVector child_sel(total_size);
			idx_t child_count = 0;
			for (idx_t i = 0; i < count; i++) {
				auto idx = sel->get_index(i);
				auto &le = list_data[idx];
				if (validity.RowIsValid(idx)) {
					D_ASSERT(le.offset + le.length <= child_size);
					for (idx_t k = 0; k < le.length; k++) {
						child_sel.set_index(child_count++, le.offset + k);
					}
				}
			}
			Vector::Verify(child, child_sel, child_count);
		}

		if (vector->GetType().id() == LogicalTypeId::MAP) {
			VerifyMap(*vector, *sel, count);
		}
	}
#endif
}

void Vector::Verify(idx_t count) {
	auto flat_sel = FlatVector::IncrementalSelectionVector();
	Verify(*this, *flat_sel, count);
}

//===--------------------------------------------------------------------===//
// FlatVector
//===--------------------------------------------------------------------===//
void FlatVector::SetNull(Vector &vector, idx_t idx, bool is_null) {
	D_ASSERT(vector.GetVectorType() == VectorType::FLAT_VECTOR);
	vector.validity.Set(idx, !is_null);
	if (is_null && vector.GetType().InternalType() == PhysicalType::STRUCT) {
		// set all child entries to null as well
		auto &entries = StructVector::GetEntries(vector);
		for (auto &entry : entries) {
			FlatVector::SetNull(*entry, idx, is_null);
		}
	}
}

//===--------------------------------------------------------------------===//
// ConstantVector
//===--------------------------------------------------------------------===//
void ConstantVector::SetNull(Vector &vector, bool is_null) {
	D_ASSERT(vector.GetVectorType() == VectorType::CONSTANT_VECTOR);
	vector.validity.Set(0, !is_null);
	if (is_null && vector.GetType().InternalType() == PhysicalType::STRUCT) {
		// set all child entries to null as well
		auto &entries = StructVector::GetEntries(vector);
		for (auto &entry : entries) {
			entry->SetVectorType(VectorType::CONSTANT_VECTOR);
			ConstantVector::SetNull(*entry, is_null);
		}
	}
}

const SelectionVector *ConstantVector::ZeroSelectionVector(idx_t count, SelectionVector &owned_sel) {
	if (count <= STANDARD_VECTOR_SIZE) {
		return ConstantVector::ZeroSelectionVector();
	}
	owned_sel.Initialize(count);
	for (idx_t i = 0; i < count; i++) {
		owned_sel.set_index(i, 0);
	}
	return &owned_sel;
}

void ConstantVector::Reference(Vector &vector, Vector &source, idx_t position, idx_t count) {
	auto &source_type = source.GetType();
	switch (source_type.InternalType()) {
	case PhysicalType::LIST: {
		// retrieve the list entry from the source vector
		UnifiedVectorFormat vdata;
		source.ToUnifiedFormat(count, vdata);

		auto list_index = vdata.sel->get_index(position);
		if (!vdata.validity.RowIsValid(list_index)) {
			// list is null: create null value
			Value null_value(source_type);
			vector.Reference(null_value);
			break;
		}

		auto list_data = UnifiedVectorFormat::GetData<list_entry_t>(vdata);
		auto list_entry = list_data[list_index];

		// add the list entry as the first element of "vector"
		// FIXME: we only need to allocate space for 1 tuple here
		auto target_data = FlatVector::GetData<list_entry_t>(vector);
		target_data[0] = list_entry;

		// create a reference to the child list of the source vector
		auto &child = ListVector::GetEntry(vector);
		child.Reference(ListVector::GetEntry(source));

		ListVector::SetListSize(vector, ListVector::GetListSize(source));
		vector.SetVectorType(VectorType::CONSTANT_VECTOR);
		break;
	}
	case PhysicalType::STRUCT: {
		UnifiedVectorFormat vdata;
		source.ToUnifiedFormat(count, vdata);

		auto struct_index = vdata.sel->get_index(position);
		if (!vdata.validity.RowIsValid(struct_index)) {
			// null struct: create null value
			Value null_value(source_type);
			vector.Reference(null_value);
			break;
		}

		// struct: pass constant reference into child entries
		auto &source_entries = StructVector::GetEntries(source);
		auto &target_entries = StructVector::GetEntries(vector);
		for (idx_t i = 0; i < source_entries.size(); i++) {
			ConstantVector::Reference(*target_entries[i], *source_entries[i], position, count);
		}
		vector.SetVectorType(VectorType::CONSTANT_VECTOR);
		vector.validity.Set(0, true);
		break;
	}
	default:
		// default behavior: get a value from the vector and reference it
		// this is not that expensive for scalar types
		auto value = source.GetValue(position);
		vector.Reference(value);
		D_ASSERT(vector.GetVectorType() == VectorType::CONSTANT_VECTOR);
		break;
	}
}

//===--------------------------------------------------------------------===//
// StringVector
//===--------------------------------------------------------------------===//
string_t StringVector::AddString(Vector &vector, const char *data, idx_t len) {
	return StringVector::AddString(vector, string_t(data, len));
}

string_t StringVector::AddStringOrBlob(Vector &vector, const char *data, idx_t len) {
	return StringVector::AddStringOrBlob(vector, string_t(data, len));
}

string_t StringVector::AddString(Vector &vector, const char *data) {
	return StringVector::AddString(vector, string_t(data, strlen(data)));
}

string_t StringVector::AddString(Vector &vector, const string &data) {
	return StringVector::AddString(vector, string_t(data.c_str(), data.size()));
}

string_t StringVector::AddString(Vector &vector, string_t data) {
	D_ASSERT(vector.GetType().id() == LogicalTypeId::VARCHAR || vector.GetType().id() == LogicalTypeId::BIT);
	if (data.IsInlined()) {
		// string will be inlined: no need to store in string heap
		return data;
	}
	if (!vector.auxiliary) {
		vector.auxiliary = make_buffer<VectorStringBuffer>();
	}
	D_ASSERT(vector.auxiliary->GetBufferType() == VectorBufferType::STRING_BUFFER);
	auto &string_buffer = vector.auxiliary->Cast<VectorStringBuffer>();
	return string_buffer.AddString(data);
}

string_t StringVector::AddStringOrBlob(Vector &vector, string_t data) {
	D_ASSERT(vector.GetType().InternalType() == PhysicalType::VARCHAR);
	if (data.IsInlined()) {
		// string will be inlined: no need to store in string heap
		return data;
	}
	if (!vector.auxiliary) {
		vector.auxiliary = make_buffer<VectorStringBuffer>();
	}
	D_ASSERT(vector.auxiliary->GetBufferType() == VectorBufferType::STRING_BUFFER);
	auto &string_buffer = vector.auxiliary->Cast<VectorStringBuffer>();
	return string_buffer.AddBlob(data);
}

string_t StringVector::EmptyString(Vector &vector, idx_t len) {
	D_ASSERT(vector.GetType().InternalType() == PhysicalType::VARCHAR);
	if (len <= string_t::INLINE_LENGTH) {
		return string_t(len);
	}
	if (!vector.auxiliary) {
		vector.auxiliary = make_buffer<VectorStringBuffer>();
	}
	D_ASSERT(vector.auxiliary->GetBufferType() == VectorBufferType::STRING_BUFFER);
	auto &string_buffer = vector.auxiliary->Cast<VectorStringBuffer>();
	return string_buffer.EmptyString(len);
}

void StringVector::AddHandle(Vector &vector, BufferHandle handle) {
	D_ASSERT(vector.GetType().InternalType() == PhysicalType::VARCHAR);
	if (!vector.auxiliary) {
		vector.auxiliary = make_buffer<VectorStringBuffer>();
	}
	auto &string_buffer = vector.auxiliary->Cast<VectorStringBuffer>();
	string_buffer.AddHeapReference(make_buffer<ManagedVectorBuffer>(std::move(handle)));
}

void StringVector::AddBuffer(Vector &vector, buffer_ptr<VectorBuffer> buffer) {
	D_ASSERT(vector.GetType().InternalType() == PhysicalType::VARCHAR);
	D_ASSERT(buffer.get() != vector.auxiliary.get());
	if (!vector.auxiliary) {
		vector.auxiliary = make_buffer<VectorStringBuffer>();
	}
	auto &string_buffer = vector.auxiliary->Cast<VectorStringBuffer>();
	string_buffer.AddHeapReference(std::move(buffer));
}

void StringVector::AddHeapReference(Vector &vector, Vector &other) {
	D_ASSERT(vector.GetType().InternalType() == PhysicalType::VARCHAR);
	D_ASSERT(other.GetType().InternalType() == PhysicalType::VARCHAR);

	if (other.GetVectorType() == VectorType::DICTIONARY_VECTOR) {
		StringVector::AddHeapReference(vector, DictionaryVector::Child(other));
		return;
	}
	if (!other.auxiliary) {
		return;
	}
	StringVector::AddBuffer(vector, other.auxiliary);
}

//===--------------------------------------------------------------------===//
// FSSTVector
//===--------------------------------------------------------------------===//
string_t FSSTVector::AddCompressedString(Vector &vector, const char *data, idx_t len) {
	return FSSTVector::AddCompressedString(vector, string_t(data, len));
}

string_t FSSTVector::AddCompressedString(Vector &vector, string_t data) {
	D_ASSERT(vector.GetType().InternalType() == PhysicalType::VARCHAR);
	if (data.IsInlined()) {
		// string will be inlined: no need to store in string heap
		return data;
	}
	if (!vector.auxiliary) {
		vector.auxiliary = make_buffer<VectorFSSTStringBuffer>();
	}
	D_ASSERT(vector.auxiliary->GetBufferType() == VectorBufferType::FSST_BUFFER);
	auto &fsst_string_buffer = vector.auxiliary->Cast<VectorFSSTStringBuffer>();
	return fsst_string_buffer.AddBlob(data);
}

void *FSSTVector::GetDecoder(const Vector &vector) {
	D_ASSERT(vector.GetType().InternalType() == PhysicalType::VARCHAR);
	if (!vector.auxiliary) {
		throw InternalException("GetDecoder called on FSST Vector without registered buffer");
	}
	D_ASSERT(vector.auxiliary->GetBufferType() == VectorBufferType::FSST_BUFFER);
	auto &fsst_string_buffer = vector.auxiliary->Cast<VectorFSSTStringBuffer>();
	return fsst_string_buffer.GetDecoder();
}

void FSSTVector::RegisterDecoder(Vector &vector, buffer_ptr<void> &duckdb_fsst_decoder) {
	D_ASSERT(vector.GetType().InternalType() == PhysicalType::VARCHAR);

	if (!vector.auxiliary) {
		vector.auxiliary = make_buffer<VectorFSSTStringBuffer>();
	}
	D_ASSERT(vector.auxiliary->GetBufferType() == VectorBufferType::FSST_BUFFER);

	auto &fsst_string_buffer = vector.auxiliary->Cast<VectorFSSTStringBuffer>();
	fsst_string_buffer.AddDecoder(duckdb_fsst_decoder);
}

void FSSTVector::SetCount(Vector &vector, idx_t count) {
	D_ASSERT(vector.GetType().InternalType() == PhysicalType::VARCHAR);

	if (!vector.auxiliary) {
		vector.auxiliary = make_buffer<VectorFSSTStringBuffer>();
	}
	D_ASSERT(vector.auxiliary->GetBufferType() == VectorBufferType::FSST_BUFFER);

	auto &fsst_string_buffer = vector.auxiliary->Cast<VectorFSSTStringBuffer>();
	fsst_string_buffer.SetCount(count);
}

idx_t FSSTVector::GetCount(Vector &vector) {
	D_ASSERT(vector.GetType().InternalType() == PhysicalType::VARCHAR);

	if (!vector.auxiliary) {
		vector.auxiliary = make_buffer<VectorFSSTStringBuffer>();
	}
	D_ASSERT(vector.auxiliary->GetBufferType() == VectorBufferType::FSST_BUFFER);

	auto &fsst_string_buffer = vector.auxiliary->Cast<VectorFSSTStringBuffer>();
	return fsst_string_buffer.GetCount();
}

void FSSTVector::DecompressVector(const Vector &src, Vector &dst, idx_t src_offset, idx_t dst_offset, idx_t copy_count,
                                  const SelectionVector *sel) {
	D_ASSERT(src.GetVectorType() == VectorType::FSST_VECTOR);
	D_ASSERT(dst.GetVectorType() == VectorType::FLAT_VECTOR);
	auto dst_mask = FlatVector::Validity(dst);
	auto ldata = FSSTVector::GetCompressedData<string_t>(src);
	auto tdata = FlatVector::GetData<string_t>(dst);
	for (idx_t i = 0; i < copy_count; i++) {
		auto source_idx = sel->get_index(src_offset + i);
		auto target_idx = dst_offset + i;
		string_t compressed_string = ldata[source_idx];
		if (dst_mask.RowIsValid(target_idx) && compressed_string.GetSize() > 0) {
			tdata[target_idx] = FSSTPrimitives::DecompressValue(
			    FSSTVector::GetDecoder(src), dst, compressed_string.GetData(), compressed_string.GetSize());
		} else {
			tdata[target_idx] = string_t(nullptr, 0);
		}
	}
}

//===--------------------------------------------------------------------===//
// MapVector
//===--------------------------------------------------------------------===//
Vector &MapVector::GetKeys(Vector &vector) {
	auto &entries = StructVector::GetEntries(ListVector::GetEntry(vector));
	D_ASSERT(entries.size() == 2);
	return *entries[0];
}
Vector &MapVector::GetValues(Vector &vector) {
	auto &entries = StructVector::GetEntries(ListVector::GetEntry(vector));
	D_ASSERT(entries.size() == 2);
	return *entries[1];
}

const Vector &MapVector::GetKeys(const Vector &vector) {
	return GetKeys((Vector &)vector);
}
const Vector &MapVector::GetValues(const Vector &vector) {
	return GetValues((Vector &)vector);
}

MapInvalidReason MapVector::CheckMapValidity(Vector &map, idx_t count, const SelectionVector &sel) {
	D_ASSERT(map.GetType().id() == LogicalTypeId::MAP);
	UnifiedVectorFormat map_vdata;

	map.ToUnifiedFormat(count, map_vdata);
	auto &map_validity = map_vdata.validity;

	auto list_data = ListVector::GetData(map);
	auto &keys = MapVector::GetKeys(map);
	UnifiedVectorFormat key_vdata;
	keys.ToUnifiedFormat(count, key_vdata);
	auto &key_validity = key_vdata.validity;

	for (idx_t row = 0; row < count; row++) {
		auto mapped_row = sel.get_index(row);
		auto map_idx = map_vdata.sel->get_index(mapped_row);
		// map is allowed to be NULL
		if (!map_validity.RowIsValid(map_idx)) {
			continue;
		}
		value_set_t unique_keys;
		for (idx_t i = 0; i < list_data[map_idx].length; i++) {
			auto index = list_data[map_idx].offset + i;
			index = key_vdata.sel->get_index(index);
			if (!key_validity.RowIsValid(index)) {
				return MapInvalidReason::NULL_KEY;
			}
			auto value = keys.GetValue(index);
			auto result = unique_keys.insert(value);
			if (!result.second) {
				return MapInvalidReason::DUPLICATE_KEY;
			}
		}
	}
	return MapInvalidReason::VALID;
}

void MapVector::MapConversionVerify(Vector &vector, idx_t count) {
	auto valid_check = MapVector::CheckMapValidity(vector, count);
	switch (valid_check) {
	case MapInvalidReason::VALID:
		break;
	case MapInvalidReason::DUPLICATE_KEY: {
		throw InvalidInputException("Map keys have to be unique");
	}
	case MapInvalidReason::NULL_KEY: {
		throw InvalidInputException("Map keys can not be NULL");
	}
	case MapInvalidReason::NULL_KEY_LIST: {
		throw InvalidInputException("The list of map keys is not allowed to be NULL");
	}
	default: {
		throw InternalException("MapInvalidReason not implemented");
	}
	}
}

//===--------------------------------------------------------------------===//
// StructVector
//===--------------------------------------------------------------------===//
vector<unique_ptr<Vector>> &StructVector::GetEntries(Vector &vector) {
	D_ASSERT(vector.GetType().id() == LogicalTypeId::STRUCT || vector.GetType().id() == LogicalTypeId::UNION);

	if (vector.GetVectorType() == VectorType::DICTIONARY_VECTOR) {
		auto &child = DictionaryVector::Child(vector);
		return StructVector::GetEntries(child);
	}
	D_ASSERT(vector.GetVectorType() == VectorType::FLAT_VECTOR ||
	         vector.GetVectorType() == VectorType::CONSTANT_VECTOR);
	D_ASSERT(vector.auxiliary);
	D_ASSERT(vector.auxiliary->GetBufferType() == VectorBufferType::STRUCT_BUFFER);
	return vector.auxiliary->Cast<VectorStructBuffer>().GetChildren();
}

const vector<unique_ptr<Vector>> &StructVector::GetEntries(const Vector &vector) {
	return GetEntries((Vector &)vector);
}

//===--------------------------------------------------------------------===//
// ListVector
//===--------------------------------------------------------------------===//
const Vector &ListVector::GetEntry(const Vector &vector) {
	D_ASSERT(vector.GetType().id() == LogicalTypeId::LIST || vector.GetType().id() == LogicalTypeId::MAP);
	if (vector.GetVectorType() == VectorType::DICTIONARY_VECTOR) {
		auto &child = DictionaryVector::Child(vector);
		return ListVector::GetEntry(child);
	}
	D_ASSERT(vector.GetVectorType() == VectorType::FLAT_VECTOR ||
	         vector.GetVectorType() == VectorType::CONSTANT_VECTOR);
	D_ASSERT(vector.auxiliary);
	D_ASSERT(vector.auxiliary->GetBufferType() == VectorBufferType::LIST_BUFFER);
	return vector.auxiliary->Cast<VectorListBuffer>().GetChild();
}

Vector &ListVector::GetEntry(Vector &vector) {
	const Vector &cvector = vector;
	return const_cast<Vector &>(ListVector::GetEntry(cvector));
}

void ListVector::Reserve(Vector &vector, idx_t required_capacity) {
	D_ASSERT(vector.GetType().id() == LogicalTypeId::LIST || vector.GetType().id() == LogicalTypeId::MAP);
	D_ASSERT(vector.GetVectorType() == VectorType::FLAT_VECTOR ||
	         vector.GetVectorType() == VectorType::CONSTANT_VECTOR);
	D_ASSERT(vector.auxiliary);
	D_ASSERT(vector.auxiliary->GetBufferType() == VectorBufferType::LIST_BUFFER);
	auto &child_buffer = vector.auxiliary->Cast<VectorListBuffer>();
	child_buffer.Reserve(required_capacity);
}

idx_t ListVector::GetListSize(const Vector &vec) {
	if (vec.GetVectorType() == VectorType::DICTIONARY_VECTOR) {
		auto &child = DictionaryVector::Child(vec);
		return ListVector::GetListSize(child);
	}
	D_ASSERT(vec.auxiliary);
	return vec.auxiliary->Cast<VectorListBuffer>().GetSize();
}

idx_t ListVector::GetListCapacity(const Vector &vec) {
	if (vec.GetVectorType() == VectorType::DICTIONARY_VECTOR) {
		auto &child = DictionaryVector::Child(vec);
		return ListVector::GetListSize(child);
	}
	D_ASSERT(vec.auxiliary);
	return vec.auxiliary->Cast<VectorListBuffer>().GetCapacity();
}

void ListVector::ReferenceEntry(Vector &vector, Vector &other) {
	D_ASSERT(vector.GetType().id() == LogicalTypeId::LIST);
	D_ASSERT(vector.GetVectorType() == VectorType::FLAT_VECTOR ||
	         vector.GetVectorType() == VectorType::CONSTANT_VECTOR);
	D_ASSERT(other.GetType().id() == LogicalTypeId::LIST);
	D_ASSERT(other.GetVectorType() == VectorType::FLAT_VECTOR || other.GetVectorType() == VectorType::CONSTANT_VECTOR);
	vector.auxiliary = other.auxiliary;
}

void ListVector::SetListSize(Vector &vec, idx_t size) {
	if (vec.GetVectorType() == VectorType::DICTIONARY_VECTOR) {
		auto &child = DictionaryVector::Child(vec);
		ListVector::SetListSize(child, size);
	}
	vec.auxiliary->Cast<VectorListBuffer>().SetSize(size);
}

void ListVector::Append(Vector &target, const Vector &source, idx_t source_size, idx_t source_offset) {
	if (source_size - source_offset == 0) {
		//! Nothing to add
		return;
	}
	auto &target_buffer = target.auxiliary->Cast<VectorListBuffer>();
	target_buffer.Append(source, source_size, source_offset);
}

void ListVector::Append(Vector &target, const Vector &source, const SelectionVector &sel, idx_t source_size,
                        idx_t source_offset) {
	if (source_size - source_offset == 0) {
		//! Nothing to add
		return;
	}
	auto &target_buffer = target.auxiliary->Cast<VectorListBuffer>();
	target_buffer.Append(source, sel, source_size, source_offset);
}

void ListVector::PushBack(Vector &target, const Value &insert) {
	auto &target_buffer = target.auxiliary->Cast<VectorListBuffer>();
	target_buffer.PushBack(insert);
}

idx_t ListVector::GetConsecutiveChildList(Vector &list, Vector &result, idx_t offset, idx_t count) {

	auto info = ListVector::GetConsecutiveChildListInfo(list, offset, count);
	if (info.needs_slicing) {
		SelectionVector sel(info.child_list_info.length);
		ListVector::GetConsecutiveChildSelVector(list, sel, offset, count);

		result.Slice(sel, info.child_list_info.length);
		result.Flatten(info.child_list_info.length);
	}
	return info.child_list_info.length;
}

ConsecutiveChildListInfo ListVector::GetConsecutiveChildListInfo(Vector &list, idx_t offset, idx_t count) {

	ConsecutiveChildListInfo info;
	UnifiedVectorFormat unified_list_data;
	list.ToUnifiedFormat(offset + count, unified_list_data);
	auto list_data = UnifiedVectorFormat::GetData<list_entry_t>(unified_list_data);

	// find the first non-NULL entry
	idx_t first_length = 0;
	for (idx_t i = offset; i < offset + count; i++) {
		auto idx = unified_list_data.sel->get_index(i);
		if (!unified_list_data.validity.RowIsValid(idx)) {
			continue;
		}
		info.child_list_info.offset = list_data[idx].offset;
		first_length = list_data[idx].length;
		break;
	}

	// small performance improvement for constant vectors
	// avoids iterating over all their (constant) elements
	if (list.GetVectorType() == VectorType::CONSTANT_VECTOR) {
		info.child_list_info.length = first_length;
		return info;
	}

	// now get the child count and determine whether the children are stored consecutively
	// also determine if a flat vector has pseudo constant values (all offsets + length the same)
	// this can happen e.g. for UNNESTs
	bool is_consecutive = true;
	for (idx_t i = offset; i < offset + count; i++) {
		auto idx = unified_list_data.sel->get_index(i);
		if (!unified_list_data.validity.RowIsValid(idx)) {
			continue;
		}
		if (list_data[idx].offset != info.child_list_info.offset || list_data[idx].length != first_length) {
			info.is_constant = false;
		}
		if (list_data[idx].offset != info.child_list_info.offset + info.child_list_info.length) {
			is_consecutive = false;
		}
		info.child_list_info.length += list_data[idx].length;
	}

	if (info.is_constant) {
		info.child_list_info.length = first_length;
	}
	if (!info.is_constant && !is_consecutive) {
		info.needs_slicing = true;
	}

	return info;
}

void ListVector::GetConsecutiveChildSelVector(Vector &list, SelectionVector &sel, idx_t offset, idx_t count) {
	UnifiedVectorFormat unified_list_data;
	list.ToUnifiedFormat(offset + count, unified_list_data);
	auto list_data = UnifiedVectorFormat::GetData<list_entry_t>(unified_list_data);

	//	SelectionVector child_sel(info.second.length);
	idx_t entry = 0;
	for (idx_t i = offset; i < offset + count; i++) {
		auto idx = unified_list_data.sel->get_index(i);
		if (!unified_list_data.validity.RowIsValid(idx)) {
			continue;
		}
		for (idx_t k = 0; k < list_data[idx].length; k++) {
			//			child_sel.set_index(entry++, list_data[idx].offset + k);
			sel.set_index(entry++, list_data[idx].offset + k);
		}
	}
	//
	//	result.Slice(child_sel, info.second.length);
	//	result.Flatten(info.second.length);
	//	info.second.offset = 0;
}

//===--------------------------------------------------------------------===//
// UnionVector
//===--------------------------------------------------------------------===//
const Vector &UnionVector::GetMember(const Vector &vector, idx_t member_index) {
	D_ASSERT(member_index < UnionType::GetMemberCount(vector.GetType()));
	auto &entries = StructVector::GetEntries(vector);
	return *entries[member_index + 1]; // skip the "tag" entry
}

Vector &UnionVector::GetMember(Vector &vector, idx_t member_index) {
	D_ASSERT(member_index < UnionType::GetMemberCount(vector.GetType()));
	auto &entries = StructVector::GetEntries(vector);
	return *entries[member_index + 1]; // skip the "tag" entry
}

const Vector &UnionVector::GetTags(const Vector &vector) {
	// the tag vector is always the first struct child.
	return *StructVector::GetEntries(vector)[0];
}

Vector &UnionVector::GetTags(Vector &vector) {
	// the tag vector is always the first struct child.
	return *StructVector::GetEntries(vector)[0];
}

void UnionVector::SetToMember(Vector &union_vector, union_tag_t tag, Vector &member_vector, idx_t count,
                              bool keep_tags_for_null) {
	D_ASSERT(union_vector.GetType().id() == LogicalTypeId::UNION);
	D_ASSERT(tag < UnionType::GetMemberCount(union_vector.GetType()));

	// Set the union member to the specified vector
	UnionVector::GetMember(union_vector, tag).Reference(member_vector);
	auto &tag_vector = UnionVector::GetTags(union_vector);

	if (member_vector.GetVectorType() == VectorType::CONSTANT_VECTOR) {
		// if the member vector is constant, we can set the union to constant as well
		union_vector.SetVectorType(VectorType::CONSTANT_VECTOR);
		ConstantVector::GetData<union_tag_t>(tag_vector)[0] = tag;
		ConstantVector::SetNull(union_vector, ConstantVector::IsNull(member_vector));

	} else {
		// otherwise flatten and set to flatvector
		member_vector.Flatten(count);
		union_vector.SetVectorType(VectorType::FLAT_VECTOR);

		if (member_vector.validity.AllValid()) {
			// if the member vector is all valid, we can set the tag to constant
			tag_vector.SetVectorType(VectorType::CONSTANT_VECTOR);
			auto tag_data = ConstantVector::GetData<union_tag_t>(tag_vector);
			*tag_data = tag;
		} else {
			tag_vector.SetVectorType(VectorType::FLAT_VECTOR);
			if (keep_tags_for_null) {
				FlatVector::Validity(tag_vector).SetAllValid(count);
				FlatVector::Validity(union_vector).SetAllValid(count);
			} else {
				// ensure the tags have the same validity as the member
				FlatVector::Validity(union_vector) = FlatVector::Validity(member_vector);
				FlatVector::Validity(tag_vector) = FlatVector::Validity(member_vector);
			}

			auto tag_data = FlatVector::GetData<union_tag_t>(tag_vector);
			memset(tag_data, tag, count);
		}
	}

	// Set the non-selected members to constant null vectors
	for (idx_t i = 0; i < UnionType::GetMemberCount(union_vector.GetType()); i++) {
		if (i != tag) {
			auto &member = UnionVector::GetMember(union_vector, i);
			member.SetVectorType(VectorType::CONSTANT_VECTOR);
			ConstantVector::SetNull(member, true);
		}
	}
}

union_tag_t UnionVector::GetTag(const Vector &vector, idx_t index) {
	// the tag vector is always the first struct child.
	auto &tag_vector = *StructVector::GetEntries(vector)[0];
	if (tag_vector.GetVectorType() == VectorType::DICTIONARY_VECTOR) {
		auto &child = DictionaryVector::Child(tag_vector);
		return FlatVector::GetData<union_tag_t>(child)[index];
	}
	if (tag_vector.GetVectorType() == VectorType::CONSTANT_VECTOR) {
		return ConstantVector::GetData<union_tag_t>(tag_vector)[0];
	}
	return FlatVector::GetData<union_tag_t>(tag_vector)[index];
}

UnionInvalidReason UnionVector::CheckUnionValidity(Vector &vector, idx_t count, const SelectionVector &sel) {
	D_ASSERT(vector.GetType().id() == LogicalTypeId::UNION);
	auto member_count = UnionType::GetMemberCount(vector.GetType());
	if (member_count == 0) {
		return UnionInvalidReason::NO_MEMBERS;
	}

	UnifiedVectorFormat union_vdata;
	vector.ToUnifiedFormat(count, union_vdata);

	UnifiedVectorFormat tags_vdata;
	auto &tag_vector = UnionVector::GetTags(vector);
	tag_vector.ToUnifiedFormat(count, tags_vdata);

	// check that only one member is valid at a time
	for (idx_t row_idx = 0; row_idx < count; row_idx++) {
		auto union_mapped_row_idx = sel.get_index(row_idx);
		if (!union_vdata.validity.RowIsValid(union_mapped_row_idx)) {
			continue;
		}

		auto tag_mapped_row_idx = tags_vdata.sel->get_index(row_idx);
		if (!tags_vdata.validity.RowIsValid(tag_mapped_row_idx)) {
			continue;
		}

		auto tag = (UnifiedVectorFormat::GetData<union_tag_t>(tags_vdata))[tag_mapped_row_idx];
		if (tag >= member_count) {
			return UnionInvalidReason::TAG_OUT_OF_RANGE;
		}

		bool found_valid = false;
		for (idx_t member_idx = 0; member_idx < member_count; member_idx++) {

			UnifiedVectorFormat member_vdata;
			auto &member = UnionVector::GetMember(vector, member_idx);
			member.ToUnifiedFormat(count, member_vdata);

			auto mapped_row_idx = member_vdata.sel->get_index(row_idx);
			if (member_vdata.validity.RowIsValid(mapped_row_idx)) {
				if (found_valid) {
					return UnionInvalidReason::VALIDITY_OVERLAP;
				}
				found_valid = true;
			}
		}
	}

	return UnionInvalidReason::VALID;
}

} // namespace duckdb<|MERGE_RESOLUTION|>--- conflicted
+++ resolved
@@ -923,79 +923,7 @@
 	auxiliary.reset();
 }
 
-<<<<<<< HEAD
-void Vector::Serialize(idx_t count, Serializer &serializer) {
-	auto &type = GetType();
-
-	UnifiedVectorFormat vdata;
-	ToUnifiedFormat(count, vdata);
-
-	const auto write_validity = (count > 0) && !vdata.validity.AllValid();
-	serializer.Write<bool>(write_validity);
-	if (write_validity) {
-		ValidityMask flat_mask(count);
-		for (idx_t i = 0; i < count; ++i) {
-			auto row_idx = vdata.sel->get_index(i);
-			flat_mask.Set(i, vdata.validity.RowIsValid(row_idx));
-		}
-		flat_mask.Serialize(serializer, count);
-	}
-	if (TypeIsConstantSize(type.InternalType())) {
-		// constant size type: simple copy
-		idx_t write_size = GetTypeIdSize(type.InternalType()) * count;
-		auto ptr = make_unsafe_uniq_array<data_t>(write_size);
-		VectorOperations::WriteToStorage(*this, count, ptr.get());
-		serializer.WriteData(ptr.get(), write_size);
-	} else {
-		switch (type.InternalType()) {
-		case PhysicalType::VARCHAR: {
-			auto strings = UnifiedVectorFormat::GetData<string_t>(vdata);
-			for (idx_t i = 0; i < count; i++) {
-				auto idx = vdata.sel->get_index(i);
-				auto source = !vdata.validity.RowIsValid(idx) ? NullValue<string_t>() : strings[idx];
-				serializer.WriteStringLen(const_data_ptr_cast(source.GetData()), source.GetSize());
-			}
-			break;
-		}
-		case PhysicalType::STRUCT: {
-			Flatten(count);
-			auto &entries = StructVector::GetEntries(*this);
-			for (auto &entry : entries) {
-				entry->Serialize(count, serializer);
-			}
-			break;
-		}
-		case PhysicalType::LIST: {
-			auto &child = ListVector::GetEntry(*this);
-			auto list_size = ListVector::GetListSize(*this);
-
-			// serialize the list entries in a flat array
-			auto data = make_unsafe_uniq_array<list_entry_t>(count);
-			auto source_array = UnifiedVectorFormat::GetData<list_entry_t>(vdata);
-			for (idx_t i = 0; i < count; i++) {
-				auto idx = vdata.sel->get_index(i);
-				auto source = source_array[idx];
-				data[i].offset = source.offset;
-				data[i].length = source.length;
-			}
-
-			// write the list size
-			serializer.Write<idx_t>(list_size);
-			serializer.WriteData(const_data_ptr_cast(data.get()), count * sizeof(list_entry_t));
-
-			child.Serialize(list_size, serializer);
-			break;
-		}
-		default:
-			throw InternalException("Unimplemented variable width type for Vector::Serialize!");
-		}
-	}
-}
-
-void Vector::FormatSerialize(FormatSerializer &serializer, idx_t count) {
-=======
 void Vector::Serialize(Serializer &serializer, idx_t count) {
->>>>>>> 79a2e94f
 	auto &logical_type = GetType();
 
 	UnifiedVectorFormat vdata;
@@ -1136,70 +1064,6 @@
 	}
 }
 
-<<<<<<< HEAD
-void Vector::Deserialize(idx_t count, Deserializer &source) {
-	auto &type = GetType();
-
-	auto &validity = FlatVector::Validity(*this);
-	validity.Reset();
-	const auto has_validity = source.Read<bool>();
-	if (has_validity) {
-		validity.Deserialize(source, count);
-	}
-
-	if (TypeIsConstantSize(type.InternalType())) {
-		// constant size type: read fixed amount of data from
-		auto column_size = GetTypeIdSize(type.InternalType()) * count;
-		auto ptr = make_unsafe_uniq_array<data_t>(column_size);
-		source.ReadData(ptr.get(), column_size);
-
-		VectorOperations::ReadFromStorage(ptr.get(), count, *this);
-	} else {
-		switch (type.InternalType()) {
-		case PhysicalType::VARCHAR: {
-			auto strings = FlatVector::GetData<string_t>(*this);
-			for (idx_t i = 0; i < count; i++) {
-				// read the strings
-				auto str = source.Read<string>();
-				// now add the string to the StringHeap of the vector
-				// and write the pointer into the vector
-				if (validity.RowIsValid(i)) {
-					strings[i] = StringVector::AddStringOrBlob(*this, str);
-				}
-			}
-			break;
-		}
-		case PhysicalType::STRUCT: {
-			auto &entries = StructVector::GetEntries(*this);
-			for (auto &entry : entries) {
-				entry->Deserialize(count, source);
-			}
-			break;
-		}
-		case PhysicalType::LIST: {
-			// read the list size
-			auto list_size = source.Read<idx_t>();
-			ListVector::Reserve(*this, list_size);
-			ListVector::SetListSize(*this, list_size);
-
-			// read the list entry
-			auto list_entries = FlatVector::GetData(*this);
-			source.ReadData(list_entries, count * sizeof(list_entry_t));
-
-			// deserialize the child vector
-			auto &child = ListVector::GetEntry(*this);
-			child.Deserialize(list_size, source);
-
-			break;
-		}
-		default:
-			throw InternalException("Unimplemented variable width type for Vector::Deserialize!");
-		}
-	}
-}
-
-=======
->>>>>>> 79a2e94f
 void Vector::SetVectorType(VectorType vector_type_p) {
 	this->vector_type = vector_type_p;
 	if (TypeIsConstantSize(GetType().InternalType()) &&
