#include "duckdb/storage/data_table.hpp"

#include "duckdb/catalog/catalog_entry/table_catalog_entry.hpp"
#include "duckdb/common/exception.hpp"
#include "duckdb/common/helper.hpp"
#include "duckdb/common/vector_operations/vector_operations.hpp"
#include "duckdb/execution/expression_executor.hpp"
#include "duckdb/main/client_context.hpp"
#include "duckdb/planner/constraints/list.hpp"
#include "duckdb/planner/table_filter.hpp"
#include "duckdb/storage/storage_manager.hpp"
#include "duckdb/storage/table/row_group.hpp"
#include "duckdb/storage/table/persistent_table_data.hpp"
#include "duckdb/storage/table/transient_segment.hpp"
#include "duckdb/transaction/transaction.hpp"
#include "duckdb/transaction/transaction_manager.hpp"
#include "duckdb/storage/checkpoint/table_data_writer.hpp"
#include "duckdb/storage/table/standard_column_data.hpp"

#include "duckdb/common/chrono.hpp"

namespace duckdb {

DataTable::DataTable(DatabaseInstance &db, const string &schema, const string &table, vector<LogicalType> types_p,
                     unique_ptr<PersistentTableData> data)
    : info(make_shared<DataTableInfo>(schema, table)), types(move(types_p)), db(db), total_rows(0), is_root(true) {
	// initialize the table with the existing data from disk, if any
	this->row_groups = make_shared<SegmentTree>();
	if (data && !data->row_groups.empty()) {
		for (auto &row_group_pointer : data->row_groups) {
			auto new_row_group = make_unique<RowGroup>(db, *info, types, row_group_pointer);
			auto row_group_count = new_row_group->start + new_row_group->count;
			if (row_group_count > total_rows) {
				total_rows = row_group_count;
			}
			row_groups->AppendSegment(move(new_row_group));
		}
		column_stats = move(data->column_stats);
		if (column_stats.size() != types.size()) {
			throw IOException("Table statistics column count is not aligned with table column count. Corrupt file?");
		}
	}
	if (column_stats.empty()) {
		D_ASSERT(total_rows == 0);

		AppendRowGroup(0);
		for (auto &type : types) {
			column_stats.push_back(BaseStatistics::CreateEmpty(type));
		}
	} else {
		D_ASSERT(column_stats.size() == types.size());
		D_ASSERT(row_groups->GetRootSegment() != nullptr);
	}
}

void DataTable::AppendRowGroup(idx_t start_row) {
	auto new_row_group = make_unique<RowGroup>(db, *info, start_row, 0);
	new_row_group->InitializeEmpty(types);
	row_groups->AppendSegment(move(new_row_group));
}

DataTable::DataTable(ClientContext &context, DataTable &parent, ColumnDefinition &new_column, Expression *default_value)
<<<<<<< HEAD
    : info(parent.info), types(parent.types), db(parent.db), total_rows(parent.total_rows), is_root(true) {
=======
    : info(parent.info), types(parent.types), db(parent.db), versions(parent.versions),
      total_rows(parent.total_rows.load()), columns(parent.columns), is_root(true) {
>>>>>>> 30fda3ef
	// prevent any new tuples from being added to the parent
	lock_guard<mutex> parent_lock(parent.append_lock);
	// add the new column to this DataTable
	auto new_column_type = new_column.type;
	auto new_column_idx = parent.types.size();

	types.push_back(new_column_type);

	// set up the statistics
	for (idx_t i = 0; i < parent.column_stats.size(); i++) {
		column_stats.push_back(parent.column_stats[i]->Copy());
	}
	column_stats.push_back(BaseStatistics::CreateEmpty(new_column_type));

	auto &transaction = Transaction::GetTransaction(context);

	ExpressionExecutor executor;
	DataChunk dummy_chunk;
	Vector result(new_column_type);
	if (!default_value) {
		FlatVector::Validity(result).SetAllInvalid(STANDARD_VECTOR_SIZE);
	} else {
		executor.AddExpression(*default_value);
	}

	// fill the column with its DEFAULT value, or NULL if none is specified
	auto new_stats = make_unique<SegmentStatistics>(new_column.type);
	this->row_groups = make_shared<SegmentTree>();
	auto current_row_group = (RowGroup *)parent.row_groups->GetRootSegment();
	while (current_row_group) {
		auto new_row_group = current_row_group->AddColumn(context, new_column, executor, default_value, result);
		// merge in the statistics
		column_stats[new_column_idx]->Merge(*new_row_group->GetStatistics(new_column_idx));

		row_groups->AppendSegment(move(new_row_group));
		current_row_group = (RowGroup *)current_row_group->next.get();
	}

	// also add this column to client local storage
	transaction.storage.AddColumn(&parent, this, new_column, default_value);

	// this table replaces the previous table, hence the parent is no longer the root DataTable
	parent.is_root = false;
}

DataTable::DataTable(ClientContext &context, DataTable &parent, idx_t removed_column)
<<<<<<< HEAD
    : info(parent.info), types(parent.types), db(parent.db), total_rows(parent.total_rows), is_root(true) {
=======
    : info(parent.info), types(parent.types), db(parent.db), versions(parent.versions),
      total_rows(parent.total_rows.load()), columns(parent.columns), is_root(true) {
>>>>>>> 30fda3ef
	// prevent any new tuples from being added to the parent
	lock_guard<mutex> parent_lock(parent.append_lock);
	// first check if there are any indexes that exist that point to the removed column
	info->indexes.Scan([&](Index &index) {
		for (auto &column_id : index.column_ids) {
			if (column_id == removed_column) {
				throw CatalogException("Cannot drop this column: an index depends on it!");
			} else if (column_id > removed_column) {
				throw CatalogException("Cannot drop this column: an index depends on a column after it!");
			}
		}
<<<<<<< HEAD
	}
	// erase the stats and type from this DataTable
=======
		return false;
	});

	// erase the column from this DataTable
>>>>>>> 30fda3ef
	D_ASSERT(removed_column < types.size());
	types.erase(types.begin() + removed_column);
	for (idx_t i = 0; i < parent.column_stats.size(); i++) {
		if (i != removed_column) {
			column_stats.push_back(parent.column_stats[i]->Copy());
		}
	}

	// alter the row_groups and remove the column from each of them
	this->row_groups = make_shared<SegmentTree>();
	auto current_row_group = (RowGroup *)parent.row_groups->GetRootSegment();
	while (current_row_group) {
		auto new_row_group = current_row_group->RemoveColumn(removed_column);
		row_groups->AppendSegment(move(new_row_group));
		current_row_group = (RowGroup *)current_row_group->next.get();
	}

	// this table replaces the previous table, hence the parent is no longer the root DataTable
	parent.is_root = false;
}

DataTable::DataTable(ClientContext &context, DataTable &parent, idx_t changed_idx, const LogicalType &target_type,
                     vector<column_t> bound_columns, Expression &cast_expr)
<<<<<<< HEAD
    : info(parent.info), types(parent.types), db(parent.db), total_rows(parent.total_rows), is_root(true) {
	// prevent any tuples from being added to the parent
	lock_guard<mutex> lock(append_lock);
=======
    : info(parent.info), types(parent.types), db(parent.db), versions(parent.versions),
      total_rows(parent.total_rows.load()), columns(parent.columns), is_root(true) {

	// prevent any new tuples from being added to the parent
	CreateIndexScanState scan_state;
	parent.InitializeCreateIndexScan(scan_state, bound_columns);
>>>>>>> 30fda3ef

	// first check if there are any indexes that exist that point to the changed column
	info->indexes.Scan([&](Index &index) {
		for (auto &column_id : index.column_ids) {
			if (column_id == changed_idx) {
				throw CatalogException("Cannot change the type of this column: an index depends on it!");
			}
		}
		return false;
	});

	// change the type in this DataTable
	types[changed_idx] = target_type;

	// set up the statistics for the table
	// the column that had its type changed will have the new statistics computed during conversion
	for (idx_t i = 0; i < types.size(); i++) {
		if (i == changed_idx) {
			column_stats.push_back(BaseStatistics::CreateEmpty(types[i]));
		} else {
			column_stats.push_back(parent.column_stats[i]->Copy());
		}
	}

	// scan the original table, and fill the new column with the transformed value
	auto &transaction = Transaction::GetTransaction(context);

	vector<LogicalType> scan_types;
	for (idx_t i = 0; i < bound_columns.size(); i++) {
		if (bound_columns[i] == COLUMN_IDENTIFIER_ROW_ID) {
			scan_types.push_back(LOGICAL_ROW_TYPE);
		} else {
			scan_types.push_back(parent.types[bound_columns[i]]);
		}
	}
	DataChunk scan_chunk;
	scan_chunk.Initialize(scan_types);

	ExpressionExecutor executor;
	executor.AddExpression(cast_expr);

	TableScanState scan_state;
	scan_state.column_ids = move(bound_columns);

	// now alter the type of the column within all of the row_groups individually
	this->row_groups = make_shared<SegmentTree>();
	auto current_row_group = (RowGroup *)parent.row_groups->GetRootSegment();
	while (current_row_group) {
		auto new_row_group =
		    current_row_group->AlterType(context, target_type, changed_idx, executor, scan_state, scan_chunk);
		column_stats[changed_idx]->Merge(*new_row_group->GetStatistics(changed_idx));
		row_groups->AppendSegment(move(new_row_group));
		current_row_group = (RowGroup *)current_row_group->next.get();
	}

	transaction.storage.ChangeType(&parent, this, changed_idx, target_type, bound_columns, cast_expr);

	// this table replaces the previous table, hence the parent is no longer the root DataTable
	parent.is_root = false;
}

//===--------------------------------------------------------------------===//
// Scan
//===--------------------------------------------------------------------===//
void DataTable::InitializeScan(TableScanState &state, const vector<column_t> &column_ids,
                               TableFilterSet *table_filters) {
	// initialize a column scan state for each column
	// initialize the chunk scan state
	auto row_group = (RowGroup *)row_groups->GetRootSegment();
	state.column_ids = column_ids;
	state.max_row = total_rows;
	state.table_filters = table_filters;
	if (table_filters) {
		D_ASSERT(table_filters->filters.size() > 0);
		state.adaptive_filter = make_unique<AdaptiveFilter>(table_filters);
	}
	row_group->InitializeScan(state.row_group_scan_state);
}

void DataTable::InitializeScan(Transaction &transaction, TableScanState &state, const vector<column_t> &column_ids,
                               TableFilterSet *table_filters) {
	InitializeScan(state, column_ids, table_filters);
	transaction.storage.InitializeScan(this, state.local_state, table_filters);
}

void DataTable::InitializeScanWithOffset(TableScanState &state, const vector<column_t> &column_ids,
                                         TableFilterSet *table_filters, idx_t start_row, idx_t end_row) {

	auto row_group = (RowGroup *)row_groups->GetSegment(start_row);
	state.column_ids = column_ids;
	state.max_row = end_row;
	state.table_filters = table_filters;
	if (table_filters) {
		D_ASSERT(table_filters->filters.size() > 0);
		state.adaptive_filter = make_unique<AdaptiveFilter>(table_filters);
	}
	idx_t start_vector = (start_row - row_group->start) / STANDARD_VECTOR_SIZE;
	row_group->InitializeScanWithOffset(state.row_group_scan_state, start_vector);
}

void DataTable::InitializeScanInRowGroup(TableScanState &state, const vector<column_t> &column_ids,
                                         TableFilterSet *table_filters, RowGroup *row_group, idx_t vector_index,
                                         idx_t max_row) {
	state.column_ids = column_ids;
	state.max_row = max_row;
	state.table_filters = table_filters;
	if (table_filters) {
		D_ASSERT(table_filters->filters.size() > 0);
		state.adaptive_filter = make_unique<AdaptiveFilter>(table_filters);
	}
	row_group->InitializeScanWithOffset(state.row_group_scan_state, vector_index);
}

idx_t DataTable::MaxThreads(ClientContext &context) {
	idx_t parallel_scan_vector_count = RowGroup::ROW_GROUP_VECTOR_COUNT;
	if (context.force_parallelism) {
		parallel_scan_vector_count = 1;
	}
	idx_t parallel_scan_tuple_count = STANDARD_VECTOR_SIZE * parallel_scan_vector_count;

	return total_rows / parallel_scan_tuple_count + 1;
}

void DataTable::InitializeParallelScan(ParallelTableScanState &state) {
	state.current_row_group = (RowGroup *)row_groups->GetRootSegment();
	state.transaction_local_data = false;
}

bool DataTable::NextParallelScan(ClientContext &context, ParallelTableScanState &state, TableScanState &scan_state,
                                 const vector<column_t> &column_ids) {
<<<<<<< HEAD
	if (state.current_row_group) {
		idx_t vector_index;
		idx_t max_row;
		if (context.force_parallelism) {
			vector_index = state.vector_index;
			max_row = state.current_row_group->start +
			          MinValue<idx_t>(state.current_row_group->count,
			                          STANDARD_VECTOR_SIZE * state.vector_index + STANDARD_VECTOR_SIZE);
		} else {
			vector_index = 0;
			max_row = state.current_row_group->start + state.current_row_group->count;
		}
		InitializeScanInRowGroup(scan_state, column_ids, scan_state.table_filters, state.current_row_group,
		                         vector_index, max_row);
		if (context.force_parallelism) {
			state.vector_index++;
			if (state.vector_index * STANDARD_VECTOR_SIZE >= state.current_row_group->count) {
				state.current_row_group = (RowGroup *)state.current_row_group->next.get();
				state.vector_index = 0;
			}
		} else {
			state.current_row_group = (RowGroup *)state.current_row_group->next.get();
		}
=======
	idx_t parallel_scan_vector_count = 100;
	if (context.force_parallelism) {
		parallel_scan_vector_count = 1;
	}
	idx_t parallel_scan_tuple_count = STANDARD_VECTOR_SIZE * parallel_scan_vector_count;

	if (state.current_row < total_rows) {
		idx_t next = MinValue(state.current_row + parallel_scan_tuple_count, total_rows.load());

		// scan a morsel from the persistent rows
		InitializeScanWithOffset(scan_state, column_ids, scan_state.table_filters, state.current_row, next);

		state.current_row = next;
>>>>>>> 30fda3ef
		return true;
	} else if (!state.transaction_local_data) {
		auto &transaction = Transaction::GetTransaction(context);
		// create a task for scanning the local data
		scan_state.row_group_scan_state.max_row = 0;
		scan_state.max_row = 0;
		transaction.storage.InitializeScan(this, scan_state.local_state, scan_state.table_filters);
		state.transaction_local_data = true;
		return true;
	} else {
		// finished all scans: no more scans remaining
		return false;
	}
}

void DataTable::Scan(Transaction &transaction, DataChunk &result, TableScanState &state, vector<column_t> &column_ids) {
	// scan the persistent segments
	if (ScanBaseTable(transaction, result, state)) {
		D_ASSERT(result.size() > 0);
		return;
	}

	// scan the transaction-local segments
	transaction.storage.Scan(state.local_state, column_ids, result);
}

bool DataTable::CheckZonemap(TableScanState &state, const vector<column_t> &column_ids, TableFilterSet *table_filters,
                             idx_t &current_row) {
	return true;
	// if (!table_filters) {
	// 	return true;
	// }
	// for (auto &table_filter : table_filters->filters) {
	// 	for (auto &predicate_constant : table_filter.second) {
	// 		D_ASSERT(predicate_constant.column_index < column_ids.size());
	// 		auto base_column_idx = column_ids[predicate_constant.column_index];
	// 		bool read_segment = columns[base_column_idx]->CheckZonemap(
	// 		    state.column_scans[predicate_constant.column_index], predicate_constant);
	// 		if (!read_segment) {
	// 			//! We can skip this partition
	// 			idx_t vectors_to_skip =
	// 			    ceil((double)(state.column_scans[predicate_constant.column_index].current->count +
	// 			                  state.column_scans[predicate_constant.column_index].current->start - current_row) /
	// 			         STANDARD_VECTOR_SIZE);
	// 			for (idx_t i = 0; i < vectors_to_skip; ++i) {
	// 				state.NextVector();
	// 				current_row += STANDARD_VECTOR_SIZE;
	// 			}
	// 			return false;
	// 		}
	// 	}
	// }

	// return true;
}

bool DataTable::ScanBaseTable(Transaction &transaction, DataChunk &result, TableScanState &state) {
	auto current_row_group = state.row_group_scan_state.row_group;
	while (current_row_group) {
		current_row_group->Scan(transaction, state.row_group_scan_state, result);
		if (result.size() > 0) {
			return true;
		} else {
			current_row_group = state.row_group_scan_state.row_group = (RowGroup *)current_row_group->next.get();
			if (current_row_group) {
				current_row_group->InitializeScan(state.row_group_scan_state);
			}
		}
	}
	return false;
}

//===--------------------------------------------------------------------===//
// Fetch
//===--------------------------------------------------------------------===//
void DataTable::Fetch(Transaction &transaction, DataChunk &result, vector<column_t> &column_ids,
                      Vector &row_identifiers, idx_t fetch_count, ColumnFetchState &state) {
	// figure out which row_group to fetch from
	auto row_ids = FlatVector::GetData<row_t>(row_identifiers);
	idx_t count = 0;
	for (idx_t i = 0; i < fetch_count; i++) {
		auto row_id = row_ids[i];
		auto row_group = (RowGroup *)row_groups->GetSegment(row_id);
		if (!row_group->Fetch(transaction, row_id)) {
			continue;
		}
		row_group->FetchRow(transaction, state, column_ids, row_id, result, count);
		count++;
	}
	result.SetCardinality(count);
}

//===--------------------------------------------------------------------===//
// Append
//===--------------------------------------------------------------------===//
static void VerifyNotNullConstraint(TableCatalogEntry &table, Vector &vector, idx_t count, string &col_name) {
	if (VectorOperations::HasNull(vector, count)) {
		throw ConstraintException("NOT NULL constraint failed: %s.%s", table.name, col_name);
	}
}

static void VerifyCheckConstraint(TableCatalogEntry &table, Expression &expr, DataChunk &chunk) {
	ExpressionExecutor executor(expr);
	Vector result(LogicalType::INTEGER);
	try {
		executor.ExecuteExpression(chunk, result);
	} catch (Exception &ex) {
		throw ConstraintException("CHECK constraint failed: %s (Error: %s)", table.name, ex.what());
	} catch (...) {
		throw ConstraintException("CHECK constraint failed: %s (Unknown Error)", table.name);
	}
	VectorData vdata;
	result.Orrify(chunk.size(), vdata);

	auto dataptr = (int32_t *)vdata.data;
	for (idx_t i = 0; i < chunk.size(); i++) {
		auto idx = vdata.sel->get_index(i);
		if (vdata.validity.RowIsValid(idx) && dataptr[idx] == 0) {
			throw ConstraintException("CHECK constraint failed: %s", table.name);
		}
	}
}

void DataTable::VerifyAppendConstraints(TableCatalogEntry &table, DataChunk &chunk) {
	for (auto &constraint : table.bound_constraints) {
		switch (constraint->type) {
		case ConstraintType::NOT_NULL: {
			auto &not_null = *reinterpret_cast<BoundNotNullConstraint *>(constraint.get());
			VerifyNotNullConstraint(table, chunk.data[not_null.index], chunk.size(),
			                        table.columns[not_null.index].name);
			break;
		}
		case ConstraintType::CHECK: {
			auto &check = *reinterpret_cast<BoundCheckConstraint *>(constraint.get());
			VerifyCheckConstraint(table, *check.expression, chunk);
			break;
		}
		case ConstraintType::UNIQUE: {
			//! check whether or not the chunk can be inserted into the indexes
			info->indexes.Scan([&](Index &index) {
				index.VerifyAppend(chunk);
				return false;
			});
			break;
		}
		case ConstraintType::FOREIGN_KEY:
		default:
			throw NotImplementedException("Constraint type not implemented!");
		}
	}
}

void DataTable::Append(TableCatalogEntry &table, ClientContext &context, DataChunk &chunk) {
	if (chunk.size() == 0) {
		return;
	}
	if (chunk.ColumnCount() != table.columns.size()) {
		throw CatalogException("Mismatch in column count for append");
	}
	if (!is_root) {
		throw TransactionException("Transaction conflict: adding entries to a table that has been altered!");
	}

	chunk.Verify();

	// verify any constraints on the new chunk
	VerifyAppendConstraints(table, chunk);

	// append to the transaction local data
	auto &transaction = Transaction::GetTransaction(context);
	transaction.storage.Append(this, chunk);
}

void DataTable::InitializeAppend(Transaction &transaction, TableAppendState &state, idx_t append_count) {
	// obtain the append lock for this table
	state.append_lock = unique_lock<mutex>(append_lock);
	if (!is_root) {
		throw TransactionException("Transaction conflict: adding entries to a table that has been altered!");
	}
<<<<<<< HEAD
	// obtain locks on all indexes for the table
	state.index_locks = unique_ptr<IndexLock[]>(new IndexLock[info->indexes.size()]);
	for (idx_t i = 0; i < info->indexes.size(); i++) {
		info->indexes[i]->InitializeLock(state.index_locks[i]);
=======

	// for each column, initialize the append state
	state.states = unique_ptr<ColumnAppendState[]>(new ColumnAppendState[types.size()]);
	for (idx_t i = 0; i < types.size(); i++) {
		columns[i]->InitializeAppend(state.states[i]);
>>>>>>> 30fda3ef
	}
	state.row_start = total_rows;
	state.current_row = state.row_start;
	state.remaining_append_count = append_count;

	// start writing to the row_groups
	lock_guard<mutex> row_group_lock(row_groups->node_lock);
	auto last_row_group = (RowGroup *)row_groups->GetLastSegment();
	D_ASSERT(total_rows == last_row_group->start + last_row_group->count);
	last_row_group->InitializeAppend(transaction, state.row_group_append_state, state.remaining_append_count);
	total_rows += append_count;
}

void DataTable::Append(Transaction &transaction, DataChunk &chunk, TableAppendState &state) {
	D_ASSERT(is_root);
	D_ASSERT(chunk.ColumnCount() == types.size());
	chunk.Verify();

	idx_t remaining = chunk.size();
	while (true) {
		auto current_row_group = state.row_group_append_state.row_group;
		// check how much we can fit into the current row_group
		idx_t append_count =
		    MinValue<idx_t>(remaining, RowGroup::ROW_GROUP_SIZE - state.row_group_append_state.offset_in_row_group);
		if (append_count > 0) {
			current_row_group->Append(state.row_group_append_state, chunk, append_count);
			// merge the stats
			for (idx_t i = 0; i < types.size(); i++) {
				column_stats[i]->Merge(*current_row_group->GetStatistics(i));
			}
		}
		state.remaining_append_count -= append_count;
		remaining -= append_count;
		if (remaining > 0) {
			// we expect max 1 iteration of this loop (i.e. a single chunk should never overflow more than one
			// row_group)
			D_ASSERT(chunk.size() == remaining + append_count);
			// slice the input chunk
			if (remaining < chunk.size()) {
				SelectionVector sel(STANDARD_VECTOR_SIZE);
				for (idx_t i = 0; i < remaining; i++) {
					sel.set_index(i, append_count + i);
				}
				chunk.Slice(sel, remaining);
			}
			// append a new row_group
			AppendRowGroup(current_row_group->start + current_row_group->count);
			// set up the append state for this row_group
			lock_guard<mutex> row_group_lock(row_groups->node_lock);
			auto last_row_group = (RowGroup *)row_groups->GetLastSegment();
			last_row_group->InitializeAppend(transaction, state.row_group_append_state, state.remaining_append_count);
			continue;
		} else {
			break;
		}
	}
	state.current_row += chunk.size();
}

void DataTable::ScanTableSegment(idx_t row_start, idx_t count, const std::function<void(DataChunk &chunk)> &function) {
	idx_t end = row_start + count;

	vector<column_t> column_ids;
	vector<LogicalType> types;
	for (idx_t i = 0; i < this->types.size(); i++) {
		column_ids.push_back(i);
		types.push_back(this->types[i]);
	}
	DataChunk chunk;
	chunk.Initialize(types);

	CreateIndexScanState state;

	idx_t row_start_aligned = row_start / STANDARD_VECTOR_SIZE * STANDARD_VECTOR_SIZE;
	InitializeScanWithOffset(state, column_ids, nullptr, row_start_aligned, row_start + count);

	idx_t current_row = row_start;
	while (true) {
		CreateIndexScan(state, column_ids, chunk, true);
		if (chunk.size() == 0) {
			break;
		}
		idx_t end_row = current_row + chunk.size();
		// figure out if we need to write the entire chunk or just part of it
		idx_t chunk_start = current_row < row_start ? row_start : current_row;
		idx_t chunk_end = end_row > end ? end : end_row;
		idx_t chunk_count = chunk_end - chunk_start;
		if (chunk_count != chunk.size()) {
			// need to slice the chunk before insert
			SelectionVector sel(chunk_start % STANDARD_VECTOR_SIZE, chunk_count);
			chunk.Slice(sel, chunk_count);
		}
		function(chunk);
		chunk.Reset();
		current_row = end_row;
	}
}

void DataTable::WriteToLog(WriteAheadLog &log, idx_t row_start, idx_t count) {
	log.WriteSetTable(info->schema, info->table);
	ScanTableSegment(row_start, count, [&](DataChunk &chunk) { log.WriteInsert(chunk); });
}

void DataTable::CommitAppend(transaction_t commit_id, idx_t row_start, idx_t count) {
	lock_guard<mutex> lock(append_lock);

	auto row_group = (RowGroup *)row_groups->GetSegment(row_start);
	idx_t current_row = row_start;
	idx_t remaining = count;
	while (true) {
		idx_t start_in_row_group = current_row - row_group->start;
		idx_t append_count = MinValue<idx_t>(row_group->count - start_in_row_group, remaining);

		row_group->CommitAppend(commit_id, start_in_row_group, append_count);

		current_row += append_count;
		remaining -= append_count;
		if (remaining == 0) {
			break;
		}
		row_group = (RowGroup *)row_group->next.get();
	}
	info->cardinality += count;
}

void DataTable::RevertAppendInternal(idx_t start_row, idx_t count) {
	if (count == 0) {
		// nothing to revert!
		return;
	}
	if (total_rows != start_row + count) {
		// interleaved append: don't do anything
		// in this case the rows will stay as "inserted by transaction X", but will never be committed
		// they will never be used by any other transaction and will essentially leave a gap
		// this situation is rare, and as such we don't care about optimizing it (yet?)
		// it only happens if C1 appends a lot of data -> C2 appends a lot of data -> C1 rolls back
		return;
	}
	// adjust the cardinality
	info->cardinality = start_row;
	total_rows = start_row;
	D_ASSERT(is_root);
	// revert appends made to row_groups
	lock_guard<mutex> tree_lock(row_groups->node_lock);
	// find the segment index that the current row belongs to
	idx_t segment_index = row_groups->GetSegmentIndex(start_row);
	auto segment = row_groups->nodes[segment_index].node;
	auto &info = (RowGroup &)*segment;

	// remove any segments AFTER this segment: they should be deleted entirely
	if (segment_index < row_groups->nodes.size() - 1) {
		row_groups->nodes.erase(row_groups->nodes.begin() + segment_index + 1, row_groups->nodes.end());
	}
	info.next = nullptr;
	info.RevertAppend(start_row);
}

void DataTable::RevertAppend(idx_t start_row, idx_t count) {
	lock_guard<mutex> lock(append_lock);

	if (!info->indexes.Empty()) {
		idx_t current_row_base = start_row;
		row_t row_data[STANDARD_VECTOR_SIZE];
		Vector row_identifiers(LOGICAL_ROW_TYPE, (data_ptr_t)row_data);
		ScanTableSegment(start_row, count, [&](DataChunk &chunk) {
			for (idx_t i = 0; i < chunk.size(); i++) {
				row_data[i] = current_row_base + i;
			}
			info->indexes.Scan([&](Index &index) {
				index.Delete(chunk, row_identifiers);
				return false;
			});
			current_row_base += chunk.size();
		});
	}
	RevertAppendInternal(start_row, count);
}

//===--------------------------------------------------------------------===//
// Indexes
//===--------------------------------------------------------------------===//
bool DataTable::AppendToIndexes(TableAppendState &state, DataChunk &chunk, row_t row_start) {
	D_ASSERT(is_root);
	if (info->indexes.Empty()) {
		return true;
	}
	// first generate the vector of row identifiers
	Vector row_identifiers(LOGICAL_ROW_TYPE);
	VectorOperations::GenerateSequence(row_identifiers, chunk.size(), row_start, 1);

	vector<Index *> already_appended;
	bool append_failed = false;
	// now append the entries to the indices
	info->indexes.Scan([&](Index &index) {
		if (!index.Append(chunk, row_identifiers)) {
			append_failed = true;
			return true;
		}
		already_appended.push_back(&index);
		return false;
	});

	if (append_failed) {
		// constraint violation!
		// remove any appended entries from previous indexes (if any)

		for (auto *index : already_appended) {
			index->Delete(chunk, row_identifiers);
		}

		return false;
	}
	return true;
}

void DataTable::RemoveFromIndexes(TableAppendState &state, DataChunk &chunk, row_t row_start) {
	D_ASSERT(is_root);
	if (info->indexes.Empty()) {
		return;
	}
	// first generate the vector of row identifiers
	Vector row_identifiers(LOGICAL_ROW_TYPE);
	VectorOperations::GenerateSequence(row_identifiers, chunk.size(), row_start, 1);

	// now remove the entries from the indices
	RemoveFromIndexes(state, chunk, row_identifiers);
}

void DataTable::RemoveFromIndexes(TableAppendState &state, DataChunk &chunk, Vector &row_identifiers) {
	D_ASSERT(is_root);
	info->indexes.Scan([&](Index &index) {
		index.Delete(chunk, row_identifiers);
		return false;
	});
}

void DataTable::RemoveFromIndexes(Vector &row_identifiers, idx_t count) {
	D_ASSERT(is_root);
	auto row_ids = FlatVector::GetData<row_t>(row_identifiers);

	// figure out which row_group to fetch from
	auto row_group = (RowGroup *)row_groups->GetSegment(row_ids[0]);
	auto row_group_vector_idx = (row_ids[0] - row_group->start) / STANDARD_VECTOR_SIZE;
	auto base_row_id = row_group_vector_idx * STANDARD_VECTOR_SIZE;

	// create a selection vector from the row_ids
	SelectionVector sel(STANDARD_VECTOR_SIZE);
	for (idx_t i = 0; i < count; i++) {
		auto row_in_vector = row_ids[i] - base_row_id;
		D_ASSERT(row_in_vector < STANDARD_VECTOR_SIZE);
		sel.set_index(i, row_in_vector);
	}

	// now fetch the columns from that row_group
	// FIXME: we do not need to fetch all columns, only the columns required by the indices!
	TableScanState state;
	for (idx_t i = 0; i < types.size(); i++) {
		state.column_ids.push_back(i);
	}
	DataChunk result;
	result.Initialize(types);

	row_group->InitializeScanWithOffset(state.row_group_scan_state, row_group_vector_idx);
	row_group->IndexScan(state.row_group_scan_state, result, false);
	result.Slice(sel, count);

	info->indexes.Scan([&](Index &index) {
		index.Delete(result, row_identifiers);
		return false;
	});
}

//===--------------------------------------------------------------------===//
// Delete
//===--------------------------------------------------------------------===//
void DataTable::Delete(TableCatalogEntry &table, ClientContext &context, Vector &row_identifiers, idx_t count) {
	D_ASSERT(row_identifiers.GetType().InternalType() == ROW_TYPE);
	if (count == 0) {
		return;
	}

	auto &transaction = Transaction::GetTransaction(context);

	row_identifiers.Normalify(count);
	auto ids = FlatVector::GetData<row_t>(row_identifiers);
	auto first_id = ids[0];

	if (first_id >= MAX_ROW_ID) {
		// deletion is in transaction-local storage: push delete into local chunk collection
		transaction.storage.Delete(this, row_identifiers, count);
	} else {
		auto row_group = (RowGroup *)row_groups->GetSegment(first_id);
		row_group->Delete(transaction, this, row_identifiers, count);
	}
}

//===--------------------------------------------------------------------===//
// Update
//===--------------------------------------------------------------------===//
static void CreateMockChunk(vector<LogicalType> &types, const vector<column_t> &column_ids, DataChunk &chunk,
                            DataChunk &mock_chunk) {
	// construct a mock DataChunk
	mock_chunk.InitializeEmpty(types);
	for (column_t i = 0; i < column_ids.size(); i++) {
		mock_chunk.data[column_ids[i]].Reference(chunk.data[i]);
	}
	mock_chunk.SetCardinality(chunk.size());
}

static bool CreateMockChunk(TableCatalogEntry &table, const vector<column_t> &column_ids,
                            unordered_set<column_t> &desired_column_ids, DataChunk &chunk, DataChunk &mock_chunk) {
	idx_t found_columns = 0;
	// check whether the desired columns are present in the UPDATE clause
	for (column_t i = 0; i < column_ids.size(); i++) {
		if (desired_column_ids.find(column_ids[i]) != desired_column_ids.end()) {
			found_columns++;
		}
	}
	if (found_columns == 0) {
		// no columns were found: no need to check the constraint again
		return false;
	}
	if (found_columns != desired_column_ids.size()) {
		// FIXME: not all columns in UPDATE clause are present!
		// this should not be triggered at all as the binder should add these columns
		throw InternalException("Not all columns required for the CHECK constraint are present in the UPDATED chunk!");
	}
	// construct a mock DataChunk
	auto types = table.GetTypes();
	CreateMockChunk(types, column_ids, chunk, mock_chunk);
	return true;
}

void DataTable::VerifyUpdateConstraints(TableCatalogEntry &table, DataChunk &chunk,
                                        const vector<column_t> &column_ids) {
	for (auto &constraint : table.bound_constraints) {
		switch (constraint->type) {
		case ConstraintType::NOT_NULL: {
			auto &not_null = *reinterpret_cast<BoundNotNullConstraint *>(constraint.get());
			// check if the constraint is in the list of column_ids
			for (idx_t i = 0; i < column_ids.size(); i++) {
				if (column_ids[i] == not_null.index) {
					// found the column id: check the data in
					VerifyNotNullConstraint(table, chunk.data[i], chunk.size(), table.columns[not_null.index].name);
					break;
				}
			}
			break;
		}
		case ConstraintType::CHECK: {
			auto &check = *reinterpret_cast<BoundCheckConstraint *>(constraint.get());

			DataChunk mock_chunk;
			if (CreateMockChunk(table, column_ids, check.bound_columns, chunk, mock_chunk)) {
				VerifyCheckConstraint(table, *check.expression, mock_chunk);
			}
			break;
		}
		case ConstraintType::UNIQUE:
		case ConstraintType::FOREIGN_KEY:
			break;
		default:
			throw NotImplementedException("Constraint type not implemented!");
		}
	}
	// update should not be called for indexed columns!
	// instead update should have been rewritten to delete + update on higher layer
#ifdef DEBUG
	info->indexes.Scan([&](Index &index) {
		D_ASSERT(!index.IndexIsUpdated(column_ids));
		return false;
	});

#endif
}

void DataTable::Update(TableCatalogEntry &table, ClientContext &context, Vector &row_ids,
                       const vector<column_t> &column_ids, DataChunk &updates) {
	D_ASSERT(row_ids.GetType().InternalType() == ROW_TYPE);

	updates.Verify();
	if (updates.size() == 0) {
		return;
	}

	if (!is_root) {
		throw TransactionException("Transaction conflict: cannot update a table that has been altered!");
	}

	// first verify that no constraints are violated
	VerifyUpdateConstraints(table, updates, column_ids);

	// now perform the actual update
	auto &transaction = Transaction::GetTransaction(context);

	updates.Normalify();
	row_ids.Normalify(updates.size());
	auto first_id = FlatVector::GetValue<row_t>(row_ids, 0);
	if (first_id >= MAX_ROW_ID) {
		// update is in transaction-local storage: push update into local storage
		transaction.storage.Update(this, row_ids, column_ids, updates);
		return;
	}
	// find the row_group this id belongs to
	auto row_group = (RowGroup *)row_groups->GetSegment(first_id);
	row_group->Update(transaction, updates, row_ids, column_ids);
	for (idx_t i = 0; i < column_ids.size(); i++) {
		auto column_id = column_ids[i];
		column_stats[column_id]->Merge(*row_group->GetStatistics(column_id));
	}
}

//===--------------------------------------------------------------------===//
// Create Index Scan
//===--------------------------------------------------------------------===//
void DataTable::InitializeCreateIndexScan(CreateIndexScanState &state, const vector<column_t> &column_ids) {
	// we grab the append lock to make sure nothing is appended until AFTER we finish the index scan
<<<<<<< HEAD
	state.append_lock = std::unique_lock<mutex>(append_lock);
	state.delete_lock = std::unique_lock<mutex>(row_groups->node_lock);
=======
	state.append_lock = unique_lock<mutex>(append_lock);
	state.delete_lock = unique_lock<mutex>(versions->node_lock);
>>>>>>> 30fda3ef

	InitializeScan(state, column_ids);
}

void DataTable::CreateIndexScan(CreateIndexScanState &state, const vector<column_t> &column_ids, DataChunk &result,
                                bool allow_pending_updates) {
	// scan the persistent segments
	if (ScanCreateIndex(state, result, allow_pending_updates)) {
		return;
	}
}

bool DataTable::ScanCreateIndex(CreateIndexScanState &state, DataChunk &result, bool allow_pending_updates) {
	auto current_row_group = state.row_group_scan_state.row_group;
	while (current_row_group) {
		current_row_group->IndexScan(state.row_group_scan_state, result, allow_pending_updates);
		if (result.size() > 0) {
			return true;
		} else {
			current_row_group = state.row_group_scan_state.row_group = (RowGroup *)current_row_group->next.get();
			if (current_row_group) {
				current_row_group->InitializeScan(state.row_group_scan_state);
			}
		}
	}
	return false;
}

void DataTable::AddIndex(unique_ptr<Index> index, vector<unique_ptr<Expression>> &expressions) {
	DataChunk result;
	result.Initialize(index->logical_types);

	DataChunk intermediate;
	vector<LogicalType> intermediate_types;
	auto column_ids = index->column_ids;
	column_ids.push_back(COLUMN_IDENTIFIER_ROW_ID);
	for (auto &id : index->column_ids) {
		intermediate_types.push_back(types[id]);
	}
	intermediate_types.push_back(LOGICAL_ROW_TYPE);
	intermediate.Initialize(intermediate_types);

	// initialize an index scan
	CreateIndexScanState state;
	InitializeCreateIndexScan(state, column_ids);

	if (!is_root) {
		throw TransactionException("Transaction conflict: cannot add an index to a table that has been altered!");
	}

	// now start incrementally building the index
	{
		IndexLock lock;
		index->InitializeLock(lock);
		ExpressionExecutor executor(expressions);
		while (true) {
			intermediate.Reset();
			// scan a new chunk from the table to index
			CreateIndexScan(state, column_ids, intermediate);
			if (intermediate.size() == 0) {
				// finished scanning for index creation
				// release all locks
				break;
			}
			// resolve the expressions for this chunk
			executor.Execute(intermediate, result);

			// insert into the index
			if (!index->Insert(lock, result, intermediate.data[intermediate.ColumnCount() - 1])) {
				throw ConstraintException(
				    "Cant create unique index, table contains duplicate data on indexed column(s)");
			}
		}
	}
	info->indexes.AddIndex(move(index));
}

unique_ptr<BaseStatistics> DataTable::GetStatistics(ClientContext &context, column_t column_id) {
	if (column_id == COLUMN_IDENTIFIER_ROW_ID) {
		return nullptr;
	}
	return column_stats[column_id]->Copy();
}

//===--------------------------------------------------------------------===//
// Checkpoint
//===--------------------------------------------------------------------===//
BlockPointer DataTable::Checkpoint(TableDataWriter &writer) {
	// checkpoint each individual row group
	// FIXME: we might want to combine adjacent row groups in case they have had deletions...
	vector<unique_ptr<BaseStatistics>> global_stats;
	for (idx_t i = 0; i < types.size(); i++) {
		global_stats.push_back(BaseStatistics::CreateEmpty(types[i]));
	}

	auto row_group = (RowGroup *)row_groups->GetRootSegment();
	vector<RowGroupPointer> row_group_pointers;
	while (row_group) {
		auto pointer = row_group->Checkpoint(writer, global_stats);
		row_group_pointers.push_back(move(pointer));
		row_group = (RowGroup *)row_group->next.get();
	}
	// store the current position in the metadata writer
	// this is where the row groups for this table start
	auto &meta_writer = writer.GetMetaWriter();
	auto pointer = meta_writer.GetBlockPointer();

	for (auto &stats : global_stats) {
		stats->Serialize(meta_writer);
	}
	// now start writing the row group pointers to disk
	meta_writer.Write<uint64_t>(row_group_pointers.size());
	for (auto &row_group_pointer : row_group_pointers) {
		RowGroup::Serialize(row_group_pointer, meta_writer);
	}
	return pointer;
}

void DataTable::CommitDropColumn(idx_t index) {
	auto segment = (RowGroup *)row_groups->GetRootSegment();
	while (segment) {
		segment->CommitDropColumn(index);
		segment = (RowGroup *)segment->next.get();
	}
}

idx_t DataTable::GetTotalRows() {
	return total_rows;
}

void DataTable::CommitDropTable() {
	// commit a drop of this table: mark all blocks as modified so they can be reclaimed later on
	auto segment = (RowGroup *)row_groups->GetRootSegment();
	while (segment) {
		segment->CommitDrop();
		segment = (RowGroup *)segment->next.get();
	}
}

} // namespace duckdb<|MERGE_RESOLUTION|>--- conflicted
+++ resolved
@@ -60,12 +60,7 @@
 }
 
 DataTable::DataTable(ClientContext &context, DataTable &parent, ColumnDefinition &new_column, Expression *default_value)
-<<<<<<< HEAD
     : info(parent.info), types(parent.types), db(parent.db), total_rows(parent.total_rows), is_root(true) {
-=======
-    : info(parent.info), types(parent.types), db(parent.db), versions(parent.versions),
-      total_rows(parent.total_rows.load()), columns(parent.columns), is_root(true) {
->>>>>>> 30fda3ef
 	// prevent any new tuples from being added to the parent
 	lock_guard<mutex> parent_lock(parent.append_lock);
 	// add the new column to this DataTable
@@ -112,12 +107,7 @@
 }
 
 DataTable::DataTable(ClientContext &context, DataTable &parent, idx_t removed_column)
-<<<<<<< HEAD
     : info(parent.info), types(parent.types), db(parent.db), total_rows(parent.total_rows), is_root(true) {
-=======
-    : info(parent.info), types(parent.types), db(parent.db), versions(parent.versions),
-      total_rows(parent.total_rows.load()), columns(parent.columns), is_root(true) {
->>>>>>> 30fda3ef
 	// prevent any new tuples from being added to the parent
 	lock_guard<mutex> parent_lock(parent.append_lock);
 	// first check if there are any indexes that exist that point to the removed column
@@ -129,15 +119,10 @@
 				throw CatalogException("Cannot drop this column: an index depends on a column after it!");
 			}
 		}
-<<<<<<< HEAD
-	}
-	// erase the stats and type from this DataTable
-=======
 		return false;
 	});
 
-	// erase the column from this DataTable
->>>>>>> 30fda3ef
+	// erase the stats and type from this DataTable
 	D_ASSERT(removed_column < types.size());
 	types.erase(types.begin() + removed_column);
 	for (idx_t i = 0; i < parent.column_stats.size(); i++) {
@@ -161,18 +146,9 @@
 
 DataTable::DataTable(ClientContext &context, DataTable &parent, idx_t changed_idx, const LogicalType &target_type,
                      vector<column_t> bound_columns, Expression &cast_expr)
-<<<<<<< HEAD
     : info(parent.info), types(parent.types), db(parent.db), total_rows(parent.total_rows), is_root(true) {
 	// prevent any tuples from being added to the parent
 	lock_guard<mutex> lock(append_lock);
-=======
-    : info(parent.info), types(parent.types), db(parent.db), versions(parent.versions),
-      total_rows(parent.total_rows.load()), columns(parent.columns), is_root(true) {
-
-	// prevent any new tuples from being added to the parent
-	CreateIndexScanState scan_state;
-	parent.InitializeCreateIndexScan(scan_state, bound_columns);
->>>>>>> 30fda3ef
 
 	// first check if there are any indexes that exist that point to the changed column
 	info->indexes.Scan([&](Index &index) {
@@ -303,7 +279,6 @@
 
 bool DataTable::NextParallelScan(ClientContext &context, ParallelTableScanState &state, TableScanState &scan_state,
                                  const vector<column_t> &column_ids) {
-<<<<<<< HEAD
 	if (state.current_row_group) {
 		idx_t vector_index;
 		idx_t max_row;
@@ -327,21 +302,6 @@
 		} else {
 			state.current_row_group = (RowGroup *)state.current_row_group->next.get();
 		}
-=======
-	idx_t parallel_scan_vector_count = 100;
-	if (context.force_parallelism) {
-		parallel_scan_vector_count = 1;
-	}
-	idx_t parallel_scan_tuple_count = STANDARD_VECTOR_SIZE * parallel_scan_vector_count;
-
-	if (state.current_row < total_rows) {
-		idx_t next = MinValue(state.current_row + parallel_scan_tuple_count, total_rows.load());
-
-		// scan a morsel from the persistent rows
-		InitializeScanWithOffset(scan_state, column_ids, scan_state.table_filters, state.current_row, next);
-
-		state.current_row = next;
->>>>>>> 30fda3ef
 		return true;
 	} else if (!state.transaction_local_data) {
 		auto &transaction = Transaction::GetTransaction(context);
@@ -521,19 +481,6 @@
 	if (!is_root) {
 		throw TransactionException("Transaction conflict: adding entries to a table that has been altered!");
 	}
-<<<<<<< HEAD
-	// obtain locks on all indexes for the table
-	state.index_locks = unique_ptr<IndexLock[]>(new IndexLock[info->indexes.size()]);
-	for (idx_t i = 0; i < info->indexes.size(); i++) {
-		info->indexes[i]->InitializeLock(state.index_locks[i]);
-=======
-
-	// for each column, initialize the append state
-	state.states = unique_ptr<ColumnAppendState[]>(new ColumnAppendState[types.size()]);
-	for (idx_t i = 0; i < types.size(); i++) {
-		columns[i]->InitializeAppend(state.states[i]);
->>>>>>> 30fda3ef
-	}
 	state.row_start = total_rows;
 	state.current_row = state.row_start;
 	state.remaining_append_count = append_count;
@@ -950,13 +897,8 @@
 //===--------------------------------------------------------------------===//
 void DataTable::InitializeCreateIndexScan(CreateIndexScanState &state, const vector<column_t> &column_ids) {
 	// we grab the append lock to make sure nothing is appended until AFTER we finish the index scan
-<<<<<<< HEAD
 	state.append_lock = std::unique_lock<mutex>(append_lock);
 	state.delete_lock = std::unique_lock<mutex>(row_groups->node_lock);
-=======
-	state.append_lock = unique_lock<mutex>(append_lock);
-	state.delete_lock = unique_lock<mutex>(versions->node_lock);
->>>>>>> 30fda3ef
 
 	InitializeScan(state, column_ids);
 }
