#include "duckdb/storage/index.hpp"
#include "duckdb/execution/expression_executor.hpp"
#include "duckdb/planner/expression_iterator.hpp"
#include "duckdb/planner/expression/bound_columnref_expression.hpp"
#include "duckdb/planner/expression/bound_reference_expression.hpp"
#include "duckdb/storage/table/append_state.hpp"
#include "duckdb/execution/index/art/art.hpp"

namespace duckdb {

<<<<<<< HEAD
Index::Index(AttachedDatabase &db, IndexType type, TableIOManager &table_io_manager,
             const vector<column_t> &column_ids_p, const vector<unique_ptr<Expression>> &unbound_expressions,
             IndexConstraintType constraint_type_p, bool track_memory)

    : type(type), table_io_manager(table_io_manager), column_ids(column_ids_p), constraint_type(constraint_type_p),
      db(db), buffer_manager(BufferManager::GetBufferManager(db)), memory_size(0), track_memory(track_memory) {
=======
Index::Index(IndexType type, TableIOManager &table_io_manager, const vector<column_t> &column_ids_p,
             const vector<unique_ptr<Expression>> &unbound_expressions, IndexConstraintType constraint_type_p)

    : type(type), table_io_manager(table_io_manager), column_ids(column_ids_p), constraint_type(constraint_type_p) {
>>>>>>> 42a68901

	for (auto &expr : unbound_expressions) {
		types.push_back(expr->return_type.InternalType());
		logical_types.push_back(expr->return_type);
		auto unbound_expression = expr->Copy();
		bound_expressions.push_back(BindExpression(unbound_expression->Copy()));
		this->unbound_expressions.emplace_back(std::move(unbound_expression));
	}
	for (auto &bound_expr : bound_expressions) {
		executor.AddExpression(*bound_expr);
	}
	for (auto column_id : column_ids) {
		column_id_set.insert(column_id);
	}
}

void Index::InitializeLock(IndexLock &state) {
	state.index_lock = unique_lock<mutex>(lock);
}

bool Index::Append(DataChunk &entries, Vector &row_identifiers) {
	IndexLock state;
	InitializeLock(state);
	return Append(state, entries, row_identifiers);
}

void Index::Delete(DataChunk &entries, Vector &row_identifiers) {
	IndexLock state;
	InitializeLock(state);
	Delete(state, entries, row_identifiers);
}

bool Index::MergeIndexes(Index *other_index) {

	IndexLock state;
	InitializeLock(state);

	switch (this->type) {
	case IndexType::ART: {
		auto art = (ART *)this;
		return art->MergeIndexes(state, other_index);
	}
	default:
		throw InternalException("Unimplemented index type for merge");
	}
}

void Index::ExecuteExpressions(DataChunk &input, DataChunk &result) {
	executor.Execute(input, result);
}

unique_ptr<Expression> Index::BindExpression(unique_ptr<Expression> expr) {
	if (expr->type == ExpressionType::BOUND_COLUMN_REF) {
		auto &bound_colref = (BoundColumnRefExpression &)*expr;
		return make_unique<BoundReferenceExpression>(expr->return_type, column_ids[bound_colref.binding.column_index]);
	}
	ExpressionIterator::EnumerateChildren(
	    *expr, [&](unique_ptr<Expression> &expr) { expr = BindExpression(std::move(expr)); });
	return expr;
}

bool Index::IndexIsUpdated(const vector<PhysicalIndex> &column_ids) const {
	for (auto &column : column_ids) {
		if (column_id_set.find(column.index) != column_id_set.end()) {
			return true;
		}
	}
	return false;
}

BlockPointer Index::Serialize(duckdb::MetaBlockWriter &writer) {
	throw NotImplementedException("The implementation of this index serialization does not exist.");
}

} // namespace duckdb<|MERGE_RESOLUTION|>--- conflicted
+++ resolved
@@ -8,19 +8,12 @@
 
 namespace duckdb {
 
-<<<<<<< HEAD
 Index::Index(AttachedDatabase &db, IndexType type, TableIOManager &table_io_manager,
              const vector<column_t> &column_ids_p, const vector<unique_ptr<Expression>> &unbound_expressions,
              IndexConstraintType constraint_type_p, bool track_memory)
 
     : type(type), table_io_manager(table_io_manager), column_ids(column_ids_p), constraint_type(constraint_type_p),
       db(db), buffer_manager(BufferManager::GetBufferManager(db)), memory_size(0), track_memory(track_memory) {
-=======
-Index::Index(IndexType type, TableIOManager &table_io_manager, const vector<column_t> &column_ids_p,
-             const vector<unique_ptr<Expression>> &unbound_expressions, IndexConstraintType constraint_type_p)
-
-    : type(type), table_io_manager(table_io_manager), column_ids(column_ids_p), constraint_type(constraint_type_p) {
->>>>>>> 42a68901
 
 	for (auto &expr : unbound_expressions) {
 		types.push_back(expr->return_type.InternalType());
