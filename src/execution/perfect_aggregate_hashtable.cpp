#include "duckdb/execution/perfect_aggregate_hashtable.hpp"

#include "duckdb/common/row_operations/row_operations.hpp"
#include "duckdb/execution/expression_executor.hpp"

namespace duckdb {

PerfectAggregateHashTable::PerfectAggregateHashTable(ClientContext &context, Allocator &allocator,
                                                     const vector<LogicalType> &group_types_p,
                                                     vector<LogicalType> payload_types_p,
                                                     vector<AggregateObject> aggregate_objects_p,
                                                     vector<Value> group_minima_p, vector<idx_t> required_bits_p)
    : BaseAggregateHashTable(context, allocator, aggregate_objects_p, std::move(payload_types_p)),
      addresses(LogicalType::POINTER), required_bits(std::move(required_bits_p)), total_required_bits(0),
      group_minima(std::move(group_minima_p)), sel(STANDARD_VECTOR_SIZE),
      aggregate_allocator(make_uniq<ArenaAllocator>(allocator)) {
	for (auto &group_bits : required_bits) {
		total_required_bits += group_bits;
	}
	// the total amount of groups we allocate space for is 2^required_bits
	total_groups = (uint64_t)1 << total_required_bits;
	// we don't need to store the groups in a perfect hash table, since the group keys can be deduced by their location
	grouping_columns = group_types_p.size();
	layout.Initialize(std::move(aggregate_objects_p));
	tuple_size = layout.GetRowWidth();

	// allocate and null initialize the data
	owned_data = make_unsafe_uniq_array<data_t>(tuple_size * total_groups);
	data = owned_data.get();

	// set up the empty payloads for every tuple, and initialize the "occupied" flag to false
	group_is_set = make_unsafe_uniq_array<bool>(total_groups);
	memset(group_is_set.get(), 0, total_groups * sizeof(bool));

	// initialize the hash table for each entry
	auto address_data = FlatVector::GetData<uintptr_t>(addresses);
	idx_t init_count = 0;
	for (idx_t i = 0; i < total_groups; i++) {
		address_data[init_count] = uintptr_t(data) + (tuple_size * i);
		init_count++;
		if (init_count == STANDARD_VECTOR_SIZE) {
			RowOperations::InitializeStates(layout, addresses, *FlatVector::IncrementalSelectionVector(), init_count);
			init_count = 0;
		}
	}
	RowOperations::InitializeStates(layout, addresses, *FlatVector::IncrementalSelectionVector(), init_count);
}

PerfectAggregateHashTable::~PerfectAggregateHashTable() {
	Destroy();
}

template <class T>
static void ComputeGroupLocationTemplated(UnifiedVectorFormat &group_data, Value &min, uintptr_t *address_data,
                                          idx_t current_shift, idx_t count) {
	auto data = UnifiedVectorFormat::GetData<T>(group_data);
	auto min_val = min.GetValueUnsafe<T>();
	if (!group_data.validity.AllValid()) {
		for (idx_t i = 0; i < count; i++) {
			auto index = group_data.sel->get_index(i);
			// check if the value is NULL
			// NULL groups are considered as "0" in the hash table
			// that is to say, they have no effect on the position of the element (because 0 << shift is 0)
			// we only need to handle non-null values here
			if (group_data.validity.RowIsValid(index)) {
				D_ASSERT(data[index] >= min_val);
				uintptr_t adjusted_value = (data[index] - min_val) + 1;
				address_data[i] += adjusted_value << current_shift;
			}
		}
	} else {
		// no null values: we can directly compute the addresses
		for (idx_t i = 0; i < count; i++) {
			auto index = group_data.sel->get_index(i);
			uintptr_t adjusted_value = (data[index] - min_val) + 1;
			address_data[i] += adjusted_value << current_shift;
		}
	}
}

static void ComputeGroupLocation(Vector &group, Value &min, uintptr_t *address_data, idx_t current_shift, idx_t count) {
	UnifiedVectorFormat vdata;
	group.ToUnifiedFormat(count, vdata);

	switch (group.GetType().InternalType()) {
	case PhysicalType::INT8:
		ComputeGroupLocationTemplated<int8_t>(vdata, min, address_data, current_shift, count);
		break;
	case PhysicalType::INT16:
		ComputeGroupLocationTemplated<int16_t>(vdata, min, address_data, current_shift, count);
		break;
	case PhysicalType::INT32:
		ComputeGroupLocationTemplated<int32_t>(vdata, min, address_data, current_shift, count);
		break;
	case PhysicalType::INT64:
		ComputeGroupLocationTemplated<int64_t>(vdata, min, address_data, current_shift, count);
		break;
	case PhysicalType::UINT8:
		ComputeGroupLocationTemplated<uint8_t>(vdata, min, address_data, current_shift, count);
		break;
	case PhysicalType::UINT16:
		ComputeGroupLocationTemplated<uint16_t>(vdata, min, address_data, current_shift, count);
		break;
	case PhysicalType::UINT32:
		ComputeGroupLocationTemplated<uint32_t>(vdata, min, address_data, current_shift, count);
		break;
	case PhysicalType::UINT64:
		ComputeGroupLocationTemplated<uint64_t>(vdata, min, address_data, current_shift, count);
		break;
	default:
		throw InternalException("Unsupported group type for perfect aggregate hash table");
	}
}

void PerfectAggregateHashTable::AddChunk(DataChunk &groups, DataChunk &payload) {
	// first we need to find the location in the HT of each of the groups
	auto address_data = FlatVector::GetData<uintptr_t>(addresses);
	// zero-initialize the address data
	memset(address_data, 0, groups.size() * sizeof(uintptr_t));
	D_ASSERT(groups.ColumnCount() == group_minima.size());

	// then compute the actual group location by iterating over each of the groups
	idx_t current_shift = total_required_bits;
	for (idx_t i = 0; i < groups.ColumnCount(); i++) {
		current_shift -= required_bits[i];
		ComputeGroupLocation(groups.data[i], group_minima[i], address_data, current_shift, groups.size());
	}
	// now we have the HT entry number for every tuple
	// compute the actual pointer to the data by adding it to the base HT pointer and multiplying by the tuple size
	for (idx_t i = 0; i < groups.size(); i++) {
		const auto group = address_data[i];
		D_ASSERT(group < total_groups);
		group_is_set[group] = true;
		address_data[i] = uintptr_t(data) + group * tuple_size;
	}

	// after finding the group location we update the aggregates
	idx_t payload_idx = 0;
	auto &aggregates = layout.GetAggregates();
<<<<<<< HEAD
	RowOperationsState row_state(aggregate_allocator->GetAllocator());
=======
	RowOperationsState row_state(aggregate_allocator);
>>>>>>> f586db1b
	for (idx_t aggr_idx = 0; aggr_idx < aggregates.size(); aggr_idx++) {
		auto &aggregate = aggregates[aggr_idx];
		auto input_count = (idx_t)aggregate.child_count;
		if (aggregate.filter) {
			RowOperations::UpdateFilteredStates(row_state, filter_set.GetFilterData(aggr_idx), aggregate, addresses,
			                                    payload, payload_idx);
		} else {
			RowOperations::UpdateStates(row_state, aggregate, addresses, payload, payload_idx, payload.size());
		}
		// move to the next aggregate
		payload_idx += input_count;
		VectorOperations::AddInPlace(addresses, aggregate.payload_size, payload.size());
	}
}

void PerfectAggregateHashTable::Combine(PerfectAggregateHashTable &other) {
	D_ASSERT(total_groups == other.total_groups);
	D_ASSERT(tuple_size == other.tuple_size);

	Vector source_addresses(LogicalType::POINTER);
	Vector target_addresses(LogicalType::POINTER);
	auto source_addresses_ptr = FlatVector::GetData<data_ptr_t>(source_addresses);
	auto target_addresses_ptr = FlatVector::GetData<data_ptr_t>(target_addresses);

	// iterate over all entries of both hash tables and call combine for all entries that can be combined
	data_ptr_t source_ptr = other.data;
	data_ptr_t target_ptr = data;
	idx_t combine_count = 0;
<<<<<<< HEAD
	RowOperationsState row_state(aggregate_allocator->GetAllocator());
=======
	RowOperationsState row_state(aggregate_allocator);
>>>>>>> f586db1b
	for (idx_t i = 0; i < total_groups; i++) {
		auto has_entry_source = other.group_is_set[i];
		// we only have any work to do if the source has an entry for this group
		if (has_entry_source) {
			group_is_set[i] = true;
			source_addresses_ptr[combine_count] = source_ptr;
			target_addresses_ptr[combine_count] = target_ptr;
			combine_count++;
			if (combine_count == STANDARD_VECTOR_SIZE) {
				RowOperations::CombineStates(row_state, layout, source_addresses, target_addresses, combine_count);
				combine_count = 0;
			}
		}
		source_ptr += tuple_size;
		target_ptr += tuple_size;
	}
	RowOperations::CombineStates(row_state, layout, source_addresses, target_addresses, combine_count);
	stored_allocators.push_back(std::move(other.aggregate_allocator));
}

template <class T>
static void ReconstructGroupVectorTemplated(uint32_t group_values[], Value &min, idx_t mask, idx_t shift,
                                            idx_t entry_count, Vector &result) {
	auto data = FlatVector::GetData<T>(result);
	auto &validity_mask = FlatVector::Validity(result);
	auto min_data = min.GetValueUnsafe<T>();
	for (idx_t i = 0; i < entry_count; i++) {
		// extract the value of this group from the total group index
		auto group_index = (group_values[i] >> shift) & mask;
		if (group_index == 0) {
			// if it is 0, the value is NULL
			validity_mask.SetInvalid(i);
		} else {
			// otherwise we add the value (minus 1) to the min value
			data[i] = min_data + group_index - 1;
		}
	}
}

static void ReconstructGroupVector(uint32_t group_values[], Value &min, idx_t required_bits, idx_t shift,
                                   idx_t entry_count, Vector &result) {
	// construct the mask for this entry
	idx_t mask = ((uint64_t)1 << required_bits) - 1;
	switch (result.GetType().InternalType()) {
	case PhysicalType::INT8:
		ReconstructGroupVectorTemplated<int8_t>(group_values, min, mask, shift, entry_count, result);
		break;
	case PhysicalType::INT16:
		ReconstructGroupVectorTemplated<int16_t>(group_values, min, mask, shift, entry_count, result);
		break;
	case PhysicalType::INT32:
		ReconstructGroupVectorTemplated<int32_t>(group_values, min, mask, shift, entry_count, result);
		break;
	case PhysicalType::INT64:
		ReconstructGroupVectorTemplated<int64_t>(group_values, min, mask, shift, entry_count, result);
		break;
	case PhysicalType::UINT8:
		ReconstructGroupVectorTemplated<uint8_t>(group_values, min, mask, shift, entry_count, result);
		break;
	case PhysicalType::UINT16:
		ReconstructGroupVectorTemplated<uint16_t>(group_values, min, mask, shift, entry_count, result);
		break;
	case PhysicalType::UINT32:
		ReconstructGroupVectorTemplated<uint32_t>(group_values, min, mask, shift, entry_count, result);
		break;
	case PhysicalType::UINT64:
		ReconstructGroupVectorTemplated<uint64_t>(group_values, min, mask, shift, entry_count, result);
		break;
	default:
		throw InternalException("Invalid type for perfect aggregate HT group");
	}
}

void PerfectAggregateHashTable::Scan(idx_t &scan_position, DataChunk &result) {
	auto data_pointers = FlatVector::GetData<data_ptr_t>(addresses);
	uint32_t group_values[STANDARD_VECTOR_SIZE];

	// iterate over the HT until we either have exhausted the entire HT, or
	idx_t entry_count = 0;
	for (; scan_position < total_groups; scan_position++) {
		if (group_is_set[scan_position]) {
			// this group is set: add it to the set of groups to extract
			data_pointers[entry_count] = data + tuple_size * scan_position;
			group_values[entry_count] = scan_position;
			entry_count++;
			if (entry_count == STANDARD_VECTOR_SIZE) {
				scan_position++;
				break;
			}
		}
	}
	if (entry_count == 0) {
		// no entries found
		return;
	}
	// first reconstruct the groups from the group index
	idx_t shift = total_required_bits;
	for (idx_t i = 0; i < grouping_columns; i++) {
		shift -= required_bits[i];
		ReconstructGroupVector(group_values, group_minima[i], required_bits[i], shift, entry_count, result.data[i]);
	}
	// then construct the payloads
	result.SetCardinality(entry_count);
<<<<<<< HEAD
	RowOperationsState row_state(aggregate_allocator->GetAllocator());
=======
	RowOperationsState row_state(aggregate_allocator);
>>>>>>> f586db1b
	RowOperations::FinalizeStates(row_state, layout, addresses, result, grouping_columns);
}

void PerfectAggregateHashTable::Destroy() {
	// check if there is any destructor to call
	bool has_destructor = false;
	for (auto &aggr : layout.GetAggregates()) {
		if (aggr.function.destructor) {
			has_destructor = true;
		}
	}
	if (!has_destructor) {
		return;
	}
	// there are aggregates with destructors: loop over the hash table
	// and call the destructor method for each of the aggregates
	auto data_pointers = FlatVector::GetData<data_ptr_t>(addresses);
	idx_t count = 0;

	// iterate over all initialised slots of the hash table
<<<<<<< HEAD
	RowOperationsState row_state(aggregate_allocator->GetAllocator());
=======
	RowOperationsState row_state(aggregate_allocator);
>>>>>>> f586db1b
	data_ptr_t payload_ptr = data;
	for (idx_t i = 0; i < total_groups; i++) {
		if (group_is_set[i]) {
			data_pointers[count++] = payload_ptr;
			if (count == STANDARD_VECTOR_SIZE) {
				RowOperations::DestroyStates(row_state, layout, addresses, count);
				count = 0;
			}
		}
		payload_ptr += tuple_size;
	}
	RowOperations::DestroyStates(row_state, layout, addresses, count);
}

} // namespace duckdb<|MERGE_RESOLUTION|>--- conflicted
+++ resolved
@@ -137,11 +137,7 @@
 	// after finding the group location we update the aggregates
 	idx_t payload_idx = 0;
 	auto &aggregates = layout.GetAggregates();
-<<<<<<< HEAD
-	RowOperationsState row_state(aggregate_allocator->GetAllocator());
-=======
 	RowOperationsState row_state(aggregate_allocator);
->>>>>>> f586db1b
 	for (idx_t aggr_idx = 0; aggr_idx < aggregates.size(); aggr_idx++) {
 		auto &aggregate = aggregates[aggr_idx];
 		auto input_count = (idx_t)aggregate.child_count;
@@ -170,11 +166,7 @@
 	data_ptr_t source_ptr = other.data;
 	data_ptr_t target_ptr = data;
 	idx_t combine_count = 0;
-<<<<<<< HEAD
-	RowOperationsState row_state(aggregate_allocator->GetAllocator());
-=======
 	RowOperationsState row_state(aggregate_allocator);
->>>>>>> f586db1b
 	for (idx_t i = 0; i < total_groups; i++) {
 		auto has_entry_source = other.group_is_set[i];
 		// we only have any work to do if the source has an entry for this group
@@ -278,11 +270,7 @@
 	}
 	// then construct the payloads
 	result.SetCardinality(entry_count);
-<<<<<<< HEAD
-	RowOperationsState row_state(aggregate_allocator->GetAllocator());
-=======
 	RowOperationsState row_state(aggregate_allocator);
->>>>>>> f586db1b
 	RowOperations::FinalizeStates(row_state, layout, addresses, result, grouping_columns);
 }
 
@@ -303,11 +291,7 @@
 	idx_t count = 0;
 
 	// iterate over all initialised slots of the hash table
-<<<<<<< HEAD
-	RowOperationsState row_state(aggregate_allocator->GetAllocator());
-=======
 	RowOperationsState row_state(aggregate_allocator);
->>>>>>> f586db1b
 	data_ptr_t payload_ptr = data;
 	for (idx_t i = 0; i < total_groups; i++) {
 		if (group_is_set[i]) {
