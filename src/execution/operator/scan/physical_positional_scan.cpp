--- conflicted
+++ resolved
@@ -139,11 +139,7 @@
 
 unique_ptr<LocalSourceState> PhysicalPositionalScan::GetLocalSourceState(ExecutionContext &context,
                                                                          GlobalSourceState &gstate) const {
-<<<<<<< HEAD
-	return make_unique<PositionalScanLocalSourceState>(context, gstate.Cast<PositionalScanGlobalSourceState>(), *this);
-=======
-	return make_uniq<PositionalScanLocalSourceState>(context, (PositionalScanGlobalSourceState &)gstate, *this);
->>>>>>> d84e329b
+	return make_uniq<PositionalScanLocalSourceState>(context, gstate.Cast<PositionalScanGlobalSourceState>(), *this);
 }
 
 unique_ptr<GlobalSourceState> PhysicalPositionalScan::GetGlobalSourceState(ClientContext &context) const {
