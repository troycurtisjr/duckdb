#include "duckdb/parser/parsed_data/create_index_info.hpp"

#include "duckdb/common/field_writer.hpp"

namespace duckdb {

unique_ptr<CreateInfo> CreateIndexInfo::Copy() const {
<<<<<<< HEAD

=======
>>>>>>> da69aeaa
	auto result = make_uniq<CreateIndexInfo>();
	CopyProperties(*result);

	result->index_type = index_type;
	result->index_name = index_name;
	result->constraint_type = constraint_type;
	result->table = unique_ptr_cast<TableRef, BaseTableRef>(table->Copy());
	for (auto &expr : expressions) {
		result->expressions.push_back(expr->Copy());
	}
	for (auto &expr : parsed_expressions) {
		result->parsed_expressions.push_back(expr->Copy());
	}

	result->scan_types = scan_types;
	result->names = names;
	result->column_ids = column_ids;
	return std::move(result);
}

void CreateIndexInfo::SerializeInternal(Serializer &serializer) const {
	FieldWriter writer(serializer);
	writer.WriteField(index_type);
	writer.WriteString(index_name);
	writer.WriteField(constraint_type);

	writer.WriteSerializableList<ParsedExpression>(parsed_expressions);

	writer.WriteRegularSerializableList(scan_types);
	writer.WriteList<string>(names);
	writer.WriteList<column_t>(column_ids);
	writer.Finalize();
}

unique_ptr<CreateIndexInfo> CreateIndexInfo::Deserialize(Deserializer &deserializer) {
<<<<<<< HEAD

=======
>>>>>>> da69aeaa
	auto result = make_uniq<CreateIndexInfo>();
	result->DeserializeBase(deserializer);

	FieldReader reader(deserializer);
	result->index_type = reader.ReadRequired<IndexType>();
	result->index_name = reader.ReadRequired<string>();
	result->constraint_type = reader.ReadRequired<IndexConstraintType>();

	result->parsed_expressions = reader.ReadRequiredSerializableList<ParsedExpression>();

	result->scan_types = reader.ReadRequiredSerializableList<LogicalType, LogicalType>();
	result->names = reader.ReadRequiredList<string>();
	result->column_ids = reader.ReadRequiredList<column_t>();
	reader.Finalize();
	return result;
}
} // namespace duckdb<|MERGE_RESOLUTION|>--- conflicted
+++ resolved
@@ -5,10 +5,6 @@
 namespace duckdb {
 
 unique_ptr<CreateInfo> CreateIndexInfo::Copy() const {
-<<<<<<< HEAD
-
-=======
->>>>>>> da69aeaa
 	auto result = make_uniq<CreateIndexInfo>();
 	CopyProperties(*result);
 
@@ -44,10 +40,6 @@
 }
 
 unique_ptr<CreateIndexInfo> CreateIndexInfo::Deserialize(Deserializer &deserializer) {
-<<<<<<< HEAD
-
-=======
->>>>>>> da69aeaa
 	auto result = make_uniq<CreateIndexInfo>();
 	result->DeserializeBase(deserializer);
 
