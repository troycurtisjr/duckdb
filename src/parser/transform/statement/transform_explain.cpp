#include "duckdb/parser/statement/explain_statement.hpp"
#include "duckdb/parser/transformer.hpp"

namespace duckdb {

unique_ptr<ExplainStatement> Transformer::TransformExplain(duckdb_libpgquery::PGExplainStmt &stmt) {
	auto explain_type = ExplainType::EXPLAIN_STANDARD;
	if (stmt.options) {
		for (auto n = stmt.options->head; n; n = n->next) {
			auto def_elem = PGPointerCast<duckdb_libpgquery::PGDefElem>(n->data.ptr_value)->defname;
			string elem(def_elem);
			if (elem == "analyze") {
				explain_type = ExplainType::EXPLAIN_ANALYZE;
			} else {
				throw NotImplementedException("Unimplemented explain type: %s", elem);
			}
		}
	}
<<<<<<< HEAD
	return make_uniq<ExplainStatement>(TransformStatement(stmt->query), explain_type);
=======
	return make_uniq<ExplainStatement>(TransformStatement(*stmt.query), explain_type);
>>>>>>> da69aeaa
}

} // namespace duckdb<|MERGE_RESOLUTION|>--- conflicted
+++ resolved
@@ -16,11 +16,7 @@
 			}
 		}
 	}
-<<<<<<< HEAD
-	return make_uniq<ExplainStatement>(TransformStatement(stmt->query), explain_type);
-=======
 	return make_uniq<ExplainStatement>(TransformStatement(*stmt.query), explain_type);
->>>>>>> da69aeaa
 }
 
 } // namespace duckdb