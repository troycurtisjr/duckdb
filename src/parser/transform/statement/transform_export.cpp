--- conflicted
+++ resolved
@@ -3,29 +3,17 @@
 
 namespace duckdb {
 
-<<<<<<< HEAD
-unique_ptr<ExportStatement> Transformer::TransformExport(duckdb_libpgquery::PGNode *node) {
-	auto stmt = reinterpret_cast<duckdb_libpgquery::PGExportStmt *>(node);
-	auto info = make_uniq<CopyInfo>();
-	info->file_path = stmt->filename;
-=======
 unique_ptr<ExportStatement> Transformer::TransformExport(duckdb_libpgquery::PGExportStmt &stmt) {
 	auto info = make_uniq<CopyInfo>();
 	info->file_path = stmt.filename;
->>>>>>> da69aeaa
 	info->format = "csv";
 	info->is_from = false;
 	// handle export options
 	TransformCopyOptions(*info, stmt.options);
 
 	auto result = make_uniq<ExportStatement>(std::move(info));
-<<<<<<< HEAD
-	if (stmt->database) {
-		result->database = stmt->database;
-=======
 	if (stmt.database) {
 		result->database = stmt.database;
->>>>>>> da69aeaa
 	}
 	return result;
 }
