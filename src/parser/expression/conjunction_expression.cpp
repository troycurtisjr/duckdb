--- conflicted
+++ resolved
@@ -6,31 +6,9 @@
 using namespace duckdb;
 using namespace std;
 
-<<<<<<< HEAD
 ConjunctionExpression::ConjunctionExpression(ExpressionType type, unique_ptr<ParsedExpression> left,
                                              unique_ptr<ParsedExpression> right)
     : ParsedExpression(type, ExpressionClass::CONJUNCTION), left(move(left)), right(move(right)) {
-=======
-unique_ptr<Expression> ConjunctionExpression::Copy() const {
-	auto copy = make_unique<ConjunctionExpression>(type, left->Copy(), right->Copy());
-	copy->CopyProperties(*this);
-	return move(copy);
-}
-
-void ConjunctionExpression::ResolveType() {
-	Expression::ResolveType();
-	// conjunctions return a BOOLEAN
-	this->return_type = TypeId::BOOLEAN;
-	// cast the input types to BOOLEAN
-	left = CastExpression::AddCastToType(TypeId::BOOLEAN, move(left));
-	right = CastExpression::AddCastToType(TypeId::BOOLEAN, move(right));
-}
-
-void ConjunctionExpression::Serialize(Serializer &serializer) {
-	Expression::Serialize(serializer);
-	left->Serialize(serializer);
-	right->Serialize(serializer);
->>>>>>> 5980014c
 }
 
 string ConjunctionExpression::ToString() const {
@@ -52,7 +30,7 @@
 	return false;
 }
 
-unique_ptr<ParsedExpression> ConjunctionExpression::Copy() {
+unique_ptr<ParsedExpression> ConjunctionExpression::Copy() const {
 	auto copy = make_unique<ConjunctionExpression>(type, left->Copy(), right->Copy());
 	copy->CopyProperties(*this);
 	return move(copy);
