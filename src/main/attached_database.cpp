#include "duckdb/main/attached_database.hpp"

#include "duckdb/catalog/duck_catalog.hpp"
#include "duckdb/common/file_system.hpp"
#include "duckdb/parser/parsed_data/attach_info.hpp"
#include "duckdb/storage/storage_extension.hpp"
#include "duckdb/storage/storage_manager.hpp"
#include "duckdb/transaction/duck_transaction_manager.hpp"

namespace duckdb {

AttachedDatabase::AttachedDatabase(DatabaseInstance &db, AttachedDatabaseType type)
    : CatalogEntry(CatalogType::DATABASE_ENTRY,
                   type == AttachedDatabaseType::SYSTEM_DATABASE ? SYSTEM_CATALOG : TEMP_CATALOG, 0),
      db(db), type(type) {
	D_ASSERT(type == AttachedDatabaseType::TEMP_DATABASE || type == AttachedDatabaseType::SYSTEM_DATABASE);
	if (type == AttachedDatabaseType::TEMP_DATABASE) {
		storage = make_uniq<SingleFileStorageManager>(*this, ":memory:", false);
	}
	catalog = make_uniq<DuckCatalog>(*this);
	transaction_manager = make_uniq<DuckTransactionManager>(*this);
	internal = true;
}

AttachedDatabase::AttachedDatabase(DatabaseInstance &db, Catalog &catalog_p, string name_p, string file_path_p,
                                   AccessMode access_mode)
    : CatalogEntry(CatalogType::DATABASE_ENTRY, catalog_p, std::move(name_p)), db(db),
      type(access_mode == AccessMode::READ_ONLY ? AttachedDatabaseType::READ_ONLY_DATABASE
<<<<<<< HEAD
                                                : AttachedDatabaseType::READ_WRITE_DATABASE) {
=======
                                                : AttachedDatabaseType::READ_WRITE_DATABASE),
      parent_catalog(&catalog_p) {
>>>>>>> da69aeaa
	storage = make_uniq<SingleFileStorageManager>(*this, std::move(file_path_p), access_mode == AccessMode::READ_ONLY);
	catalog = make_uniq<DuckCatalog>(*this);
	transaction_manager = make_uniq<DuckTransactionManager>(*this);
	internal = true;
}

AttachedDatabase::AttachedDatabase(DatabaseInstance &db, Catalog &catalog_p, StorageExtension &storage_extension,
                                   string name_p, AttachInfo &info, AccessMode access_mode)
    : CatalogEntry(CatalogType::DATABASE_ENTRY, catalog_p, std::move(name_p)), db(db),
      type(access_mode == AccessMode::READ_ONLY ? AttachedDatabaseType::READ_ONLY_DATABASE
                                                : AttachedDatabaseType::READ_WRITE_DATABASE),
      parent_catalog(&catalog_p) {
	catalog = storage_extension.attach(storage_extension.storage_info.get(), *this, name, info, access_mode);
	if (!catalog) {
		throw InternalException("AttachedDatabase - attach function did not return a catalog");
	}
	transaction_manager =
	    storage_extension.create_transaction_manager(storage_extension.storage_info.get(), *this, *catalog);
	if (!transaction_manager) {
		throw InternalException(
		    "AttachedDatabase - create_transaction_manager function did not return a transaction manager");
	}
	internal = true;
}

AttachedDatabase::~AttachedDatabase() {
	if (Exception::UncaughtException()) {
		return;
	}
	if (!storage) {
		return;
	}

	// shutting down: attempt to checkpoint the database
	// but only if we are not cleaning up as part of an exception unwind
	try {
		if (!storage->InMemory()) {
			auto &config = DBConfig::GetConfig(db);
			if (!config.options.checkpoint_on_shutdown) {
				return;
			}
			storage->CreateCheckpoint(true);
		}
	} catch (...) {
	}
}

bool AttachedDatabase::IsSystem() const {
	D_ASSERT(!storage || type != AttachedDatabaseType::SYSTEM_DATABASE);
	return type == AttachedDatabaseType::SYSTEM_DATABASE;
}

bool AttachedDatabase::IsTemporary() const {
	return type == AttachedDatabaseType::TEMP_DATABASE;
}
bool AttachedDatabase::IsReadOnly() const {
	return type == AttachedDatabaseType::READ_ONLY_DATABASE;
}

string AttachedDatabase::ExtractDatabaseName(const string &dbpath) {
	if (dbpath.empty() || dbpath == ":memory:") {
		return "memory";
	}
	return FileSystem::ExtractBaseName(dbpath);
}

void AttachedDatabase::Initialize() {
	if (IsSystem()) {
		catalog->Initialize(true);
	} else {
		catalog->Initialize(false);
	}
	if (storage) {
		storage->Initialize();
	}
}

StorageManager &AttachedDatabase::GetStorageManager() {
	if (!storage) {
		throw InternalException("Internal system catalog does not have storage");
	}
	return *storage;
}

Catalog &AttachedDatabase::GetCatalog() {
	return *catalog;
}

TransactionManager &AttachedDatabase::GetTransactionManager() {
	return *transaction_manager;
}

Catalog &AttachedDatabase::ParentCatalog() {
	return *parent_catalog;
}

bool AttachedDatabase::IsInitialDatabase() const {
	return is_initial_database;
}

void AttachedDatabase::SetInitialDatabase() {
	is_initial_database = true;
}

} // namespace duckdb<|MERGE_RESOLUTION|>--- conflicted
+++ resolved
@@ -26,12 +26,8 @@
                                    AccessMode access_mode)
     : CatalogEntry(CatalogType::DATABASE_ENTRY, catalog_p, std::move(name_p)), db(db),
       type(access_mode == AccessMode::READ_ONLY ? AttachedDatabaseType::READ_ONLY_DATABASE
-<<<<<<< HEAD
-                                                : AttachedDatabaseType::READ_WRITE_DATABASE) {
-=======
                                                 : AttachedDatabaseType::READ_WRITE_DATABASE),
       parent_catalog(&catalog_p) {
->>>>>>> da69aeaa
 	storage = make_uniq<SingleFileStorageManager>(*this, std::move(file_path_p), access_mode == AccessMode::READ_ONLY);
 	catalog = make_uniq<DuckCatalog>(*this);
 	transaction_manager = make_uniq<DuckTransactionManager>(*this);
