--- conflicted
+++ resolved
@@ -54,11 +54,7 @@
  * @return  an encoded date.
  */
 static int32_t encodeDate(int32_t year, int32_t month, int32_t day) {
-<<<<<<< HEAD
-	return year << 16 | month << 8 | day;
-=======
 	return ((uint32_t)year) << 16 | month << 8 | day;
->>>>>>> 0a75d208
 }
 
 static void decodeDate(int32_t encodedDate, int32_t (&fields)[3]) {
