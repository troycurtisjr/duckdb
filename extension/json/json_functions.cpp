#include "json_functions.hpp"

#include "duckdb/common/file_system.hpp"
#include "duckdb/execution/expression_executor.hpp"
#include "duckdb/function/cast/cast_function_set.hpp"
#include "duckdb/function/cast/default_casts.hpp"
#include "duckdb/function/replacement_scan.hpp"
#include "duckdb/parser/expression/constant_expression.hpp"
#include "duckdb/parser/expression/function_expression.hpp"
#include "duckdb/parser/parsed_data/create_pragma_function_info.hpp"
#include "duckdb/parser/tableref/table_function_ref.hpp"

namespace duckdb {

static void CheckPath(const Value &path_val, string &path, size_t &len) {
	string error;
	Value path_str_val;
	if (path_val.IsNull()) {
		throw InvalidInputException("JSON path cannot be NULL");
	}
	if (!path_val.DefaultTryCastAs(LogicalType::VARCHAR, path_str_val, &error)) {
		throw InvalidInputException(error);
	}
	auto path_str = path_str_val.GetValueUnsafe<string_t>();
	len = path_str.GetSize();
	auto ptr = path_str.GetData();
	// Empty strings and invalid $ paths yield an error
	if (len == 0) {
		throw InvalidInputException("Empty JSON path");
	}
	if (*ptr == '$') {
		JSONCommon::ValidatePathDollar(ptr, len);
	}
	// Copy over string to the bind data
	if (*ptr == '/' || *ptr == '$') {
		path = string(ptr, len);
	} else {
		path = "/" + string(ptr, len);
		len++;
	}
}

JSONReadFunctionData::JSONReadFunctionData(bool constant, string path_p, idx_t len)
    : constant(constant), path(std::move(path_p)), ptr(path.c_str()), len(len) {
}

unique_ptr<FunctionData> JSONReadFunctionData::Copy() const {
	return make_uniq<JSONReadFunctionData>(constant, path, len);
}

bool JSONReadFunctionData::Equals(const FunctionData &other_p) const {
	auto &other = (const JSONReadFunctionData &)other_p;
	return constant == other.constant && path == other.path && len == other.len;
}

unique_ptr<FunctionData> JSONReadFunctionData::Bind(ClientContext &context, ScalarFunction &bound_function,
                                                    vector<duckdb::unique_ptr<Expression>> &arguments) {
	D_ASSERT(bound_function.arguments.size() == 2);
	bool constant = false;
	string path = "";
	size_t len = 0;
	if (arguments[1]->return_type.id() != LogicalTypeId::SQLNULL && arguments[1]->IsFoldable()) {
		constant = true;
		const auto path_val = ExpressionExecutor::EvaluateScalar(context, *arguments[1]);
		CheckPath(path_val, path, len);
	}
	return make_uniq<JSONReadFunctionData>(constant, std::move(path), len);
}

JSONReadManyFunctionData::JSONReadManyFunctionData(vector<string> paths_p, vector<size_t> lens_p)
    : paths(std::move(paths_p)), lens(std::move(lens_p)) {
	for (const auto &path : paths) {
		ptrs.push_back(path.c_str());
	}
}

unique_ptr<FunctionData> JSONReadManyFunctionData::Copy() const {
	return make_uniq<JSONReadManyFunctionData>(paths, lens);
}

bool JSONReadManyFunctionData::Equals(const FunctionData &other_p) const {
	auto &other = (const JSONReadManyFunctionData &)other_p;
	return paths == other.paths && lens == other.lens;
}

unique_ptr<FunctionData> JSONReadManyFunctionData::Bind(ClientContext &context, ScalarFunction &bound_function,
                                                        vector<duckdb::unique_ptr<Expression>> &arguments) {
	D_ASSERT(bound_function.arguments.size() == 2);
	if (arguments[1]->HasParameter()) {
		throw ParameterNotResolvedException();
	}
	if (!arguments[1]->IsFoldable()) {
		throw InvalidInputException("List of paths must be constant");
	}
	if (arguments[1]->return_type.id() == LogicalTypeId::SQLNULL) {
		return make_uniq<JSONReadManyFunctionData>(vector<string>(), vector<size_t>());
	}

	vector<string> paths;
	vector<size_t> lens;
	auto paths_val = ExpressionExecutor::EvaluateScalar(context, *arguments[1]);
	for (auto &path_val : ListValue::GetChildren(paths_val)) {
		paths.emplace_back("");
		lens.push_back(0);
		CheckPath(path_val, paths.back(), lens.back());
	}

	return make_uniq<JSONReadManyFunctionData>(std::move(paths), std::move(lens));
}

JSONFunctionLocalState::JSONFunctionLocalState(Allocator &allocator) : json_allocator(allocator) {
}
JSONFunctionLocalState::JSONFunctionLocalState(ClientContext &context)
    : JSONFunctionLocalState(BufferAllocator::Get(context)) {
}

unique_ptr<FunctionLocalState> JSONFunctionLocalState::Init(ExpressionState &state, const BoundFunctionExpression &expr,
                                                            FunctionData *bind_data) {
	return make_uniq<JSONFunctionLocalState>(state.GetContext());
<<<<<<< HEAD
=======
}

unique_ptr<FunctionLocalState> JSONFunctionLocalState::InitCastLocalState(CastLocalStateParameters &parameters) {
	if (parameters.context) {
		return make_uniq<JSONFunctionLocalState>(*parameters.context);
	} else {
		return make_uniq<JSONFunctionLocalState>(Allocator::DefaultAllocator());
	}
>>>>>>> da69aeaa
}

JSONFunctionLocalState &JSONFunctionLocalState::ResetAndGet(ExpressionState &state) {
	auto &lstate = ExecuteFunctionState::GetFunctionState(state)->Cast<JSONFunctionLocalState>();
	lstate.json_allocator.Reset();
	return lstate;
}

vector<ScalarFunctionSet> JSONFunctions::GetScalarFunctions() {
	vector<ScalarFunctionSet> functions;

	// Extract functions
	AddAliases({"json_extract", "json_extract_path"}, GetExtractFunction(), functions);
	AddAliases({"json_extract_string", "json_extract_path_text", "->>"}, GetExtractStringFunction(), functions);

	// Create functions
	functions.push_back(GetArrayFunction());
	functions.push_back(GetObjectFunction());
	AddAliases({"to_json", "json_quote"}, GetToJSONFunction(), functions);
	functions.push_back(GetArrayToJSONFunction());
	functions.push_back(GetRowToJSONFunction());
	functions.push_back(GetMergePatchFunction());

	// Structure/Transform
	functions.push_back(GetStructureFunction());
	AddAliases({"json_transform", "from_json"}, GetTransformFunction(), functions);
	AddAliases({"json_transform_strict", "from_json_strict"}, GetTransformStrictFunction(), functions);

	// Other
	functions.push_back(GetArrayLengthFunction());
	functions.push_back(GetContainsFunction());
	functions.push_back(GetKeysFunction());
	functions.push_back(GetTypeFunction());
	functions.push_back(GetValidFunction());
	functions.push_back(GetSerializeSqlFunction());
<<<<<<< HEAD
=======
	functions.push_back(GetDeserializeSqlFunction());

	return functions;
}
>>>>>>> da69aeaa

vector<PragmaFunctionSet> JSONFunctions::GetPragmaFunctions() {
	vector<PragmaFunctionSet> functions;
	functions.push_back(GetExecuteJsonSerializedSqlPragmaFunction());
	return functions;
}

vector<TableFunctionSet> JSONFunctions::GetTableFunctions() {
	vector<TableFunctionSet> functions;

	// Reads JSON as string
	functions.push_back(GetReadJSONObjectsFunction());
	functions.push_back(GetReadNDJSONObjectsFunction());
	functions.push_back(GetReadJSONObjectsAutoFunction());

	// Read JSON as columnar data
	functions.push_back(GetReadJSONFunction());
	functions.push_back(GetReadNDJSONFunction());
	functions.push_back(GetReadJSONAutoFunction());
	functions.push_back(GetReadNDJSONAutoFunction());
	functions.push_back(GetExecuteJsonSerializedSqlFunction());

	return functions;
}

unique_ptr<TableRef> JSONFunctions::ReadJSONReplacement(ClientContext &context, const string &table_name,
                                                        ReplacementScanData *data) {
	auto lower_name = StringUtil::Lower(table_name);
	// remove any compression
	if (StringUtil::EndsWith(lower_name, ".gz")) {
		lower_name = lower_name.substr(0, lower_name.size() - 3);
	} else if (StringUtil::EndsWith(lower_name, ".zst")) {
		lower_name = lower_name.substr(0, lower_name.size() - 4);
	}
	if (!StringUtil::EndsWith(lower_name, ".json") && !StringUtil::Contains(lower_name, ".json?") &&
	    !StringUtil::EndsWith(lower_name, ".jsonl") && !StringUtil::Contains(lower_name, ".jsonl?") &&
	    !StringUtil::EndsWith(lower_name, ".ndjson") && !StringUtil::Contains(lower_name, ".ndjson?")) {
		return nullptr;
	}
	auto table_function = make_uniq<TableFunctionRef>();
<<<<<<< HEAD
	vector<duckdb::unique_ptr<ParsedExpression>> children;
	children.push_back(make_uniq<ConstantExpression>(Value(table_name)));
	table_function->function = make_uniq<FunctionExpression>("read_json_auto", std::move(children));
	return std::move(table_function);
}

static duckdb::unique_ptr<FunctionLocalState> InitJSONCastLocalState(CastLocalStateParameters &parameters) {
	if (parameters.context) {
		return make_uniq<JSONFunctionLocalState>(*parameters.context);
	} else {
		return make_uniq<JSONFunctionLocalState>(Allocator::DefaultAllocator());
	}
=======
	vector<unique_ptr<ParsedExpression>> children;
	children.push_back(make_uniq<ConstantExpression>(Value(table_name)));
	table_function->function = make_uniq<FunctionExpression>("read_json_auto", std::move(children));

	if (!FileSystem::HasGlob(table_name)) {
		table_function->alias = FileSystem::ExtractBaseName(table_name);
	}

	return std::move(table_function);
>>>>>>> da69aeaa
}

static bool CastVarcharToJSON(Vector &source, Vector &result, idx_t count, CastParameters &parameters) {
	auto &lstate = parameters.local_state->Cast<JSONFunctionLocalState>();
	lstate.json_allocator.Reset();
	auto alc = lstate.json_allocator.GetYYAlc();

	bool success = true;
	UnaryExecutor::ExecuteWithNulls<string_t, string_t>(
	    source, result, count, [&](string_t input, ValidityMask &mask, idx_t idx) {
		    auto data = input.GetDataWriteable();
		    const auto length = input.GetSize();

		    yyjson_read_err error;
		    auto doc = JSONCommon::ReadDocumentUnsafe(data, length, JSONCommon::READ_FLAG, alc, &error);

		    if (!doc) {
			    mask.SetInvalid(idx);
			    if (success) {
				    HandleCastError::AssignError(JSONCommon::FormatParseError(data, length, error),
				                                 parameters.error_message);
				    success = false;
			    }
		    }
		    return input;
	    });
<<<<<<< HEAD
	result.Reinterpret(source);
=======
	StringVector::AddHeapReference(result, source);
>>>>>>> da69aeaa
	return success;
}

void JSONFunctions::RegisterSimpleCastFunctions(CastFunctionSet &casts) {
	// JSON to VARCHAR is basically free
	casts.RegisterCastFunction(JSONCommon::JSONType(), LogicalType::VARCHAR, DefaultCasts::ReinterpretCast, 1);

	// VARCHAR to JSON requires a parse so it's not free. Let's make it 1 more than a cast to STRUCT
	auto varchar_to_json_cost = casts.ImplicitCastCost(LogicalType::SQLNULL, LogicalTypeId::STRUCT) + 1;
	BoundCastInfo info(CastVarcharToJSON, nullptr, JSONFunctionLocalState::InitCastLocalState);
	casts.RegisterCastFunction(LogicalType::VARCHAR, JSONCommon::JSONType(), std::move(info), varchar_to_json_cost);

	// Register NULL to JSON with a different cost than NULL to VARCHAR so the binder can disambiguate functions
	auto null_to_json_cost = casts.ImplicitCastCost(LogicalType::SQLNULL, LogicalTypeId::VARCHAR) + 1;
	casts.RegisterCastFunction(LogicalType::SQLNULL, JSONCommon::JSONType(), DefaultCasts::ReinterpretCast,
	                           null_to_json_cost);
}

} // namespace duckdb<|MERGE_RESOLUTION|>--- conflicted
+++ resolved
@@ -54,7 +54,7 @@
 }
 
 unique_ptr<FunctionData> JSONReadFunctionData::Bind(ClientContext &context, ScalarFunction &bound_function,
-                                                    vector<duckdb::unique_ptr<Expression>> &arguments) {
+                                                    vector<unique_ptr<Expression>> &arguments) {
 	D_ASSERT(bound_function.arguments.size() == 2);
 	bool constant = false;
 	string path = "";
@@ -84,7 +84,7 @@
 }
 
 unique_ptr<FunctionData> JSONReadManyFunctionData::Bind(ClientContext &context, ScalarFunction &bound_function,
-                                                        vector<duckdb::unique_ptr<Expression>> &arguments) {
+                                                        vector<unique_ptr<Expression>> &arguments) {
 	D_ASSERT(bound_function.arguments.size() == 2);
 	if (arguments[1]->HasParameter()) {
 		throw ParameterNotResolvedException();
@@ -117,8 +117,6 @@
 unique_ptr<FunctionLocalState> JSONFunctionLocalState::Init(ExpressionState &state, const BoundFunctionExpression &expr,
                                                             FunctionData *bind_data) {
 	return make_uniq<JSONFunctionLocalState>(state.GetContext());
-<<<<<<< HEAD
-=======
 }
 
 unique_ptr<FunctionLocalState> JSONFunctionLocalState::InitCastLocalState(CastLocalStateParameters &parameters) {
@@ -127,7 +125,6 @@
 	} else {
 		return make_uniq<JSONFunctionLocalState>(Allocator::DefaultAllocator());
 	}
->>>>>>> da69aeaa
 }
 
 JSONFunctionLocalState &JSONFunctionLocalState::ResetAndGet(ExpressionState &state) {
@@ -163,13 +160,10 @@
 	functions.push_back(GetTypeFunction());
 	functions.push_back(GetValidFunction());
 	functions.push_back(GetSerializeSqlFunction());
-<<<<<<< HEAD
-=======
 	functions.push_back(GetDeserializeSqlFunction());
 
 	return functions;
 }
->>>>>>> da69aeaa
 
 vector<PragmaFunctionSet> JSONFunctions::GetPragmaFunctions() {
 	vector<PragmaFunctionSet> functions;
@@ -210,20 +204,6 @@
 		return nullptr;
 	}
 	auto table_function = make_uniq<TableFunctionRef>();
-<<<<<<< HEAD
-	vector<duckdb::unique_ptr<ParsedExpression>> children;
-	children.push_back(make_uniq<ConstantExpression>(Value(table_name)));
-	table_function->function = make_uniq<FunctionExpression>("read_json_auto", std::move(children));
-	return std::move(table_function);
-}
-
-static duckdb::unique_ptr<FunctionLocalState> InitJSONCastLocalState(CastLocalStateParameters &parameters) {
-	if (parameters.context) {
-		return make_uniq<JSONFunctionLocalState>(*parameters.context);
-	} else {
-		return make_uniq<JSONFunctionLocalState>(Allocator::DefaultAllocator());
-	}
-=======
 	vector<unique_ptr<ParsedExpression>> children;
 	children.push_back(make_uniq<ConstantExpression>(Value(table_name)));
 	table_function->function = make_uniq<FunctionExpression>("read_json_auto", std::move(children));
@@ -233,7 +213,6 @@
 	}
 
 	return std::move(table_function);
->>>>>>> da69aeaa
 }
 
 static bool CastVarcharToJSON(Vector &source, Vector &result, idx_t count, CastParameters &parameters) {
@@ -260,11 +239,7 @@
 		    }
 		    return input;
 	    });
-<<<<<<< HEAD
-	result.Reinterpret(source);
-=======
 	StringVector::AddHeapReference(result, source);
->>>>>>> da69aeaa
 	return success;
 }
 
